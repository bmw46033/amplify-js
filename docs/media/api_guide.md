---
---
# API

AWS Amplify API module provides a simple solution when making HTTP requests. It provides an automatic, lightweight signing process which complies with [AWS Signature Version 4](http://docs.aws.amazon.com/general/latest/gr/signature-version-4.html). 


API module supports REST and GraphQL endpoints.

## Working with REST
The API module can be used out of the box for creating signed requests against Amazon API Gateway when the API Authorization is set to `AWS_IAM`. 

Please refer to [AWS Amplify Installation Guide]({%if jekyll.environment == 'production'%}{{site.amplify.baseurl}}{%endif%}/media/install_n_config) for initial setup.
{: .callout .callout--info}

In API configuration, you are required to pass in an *Amazon Cognito Identity Pool ID*, allowing AWS Amplify to retrieve base credentials for a user even in an unauthenticated state. The configuration also requires a list of your APIs, comprised of a friendly name for the API and the endpoint URL. 

Amazon Cognito Identity Pool is required to have access to the API using *Amazon IAM*. You can configure it manually, or let AWS Mobile Hub do it for you with [Automated Setup](#automated-setup). For manual configuration, please see [Amazon API Gateway](http://docs.aws.amazon.com/apigateway/latest/developerguide/getting-started.html) developer guide for more details.


### Automated Setup

To create a fully functioning project with the API category, run following commands in the **root directory** of your project:

```bash
$ npm install -g awsmobile-cli
$ cd my-app #Change to your project's root folder
$ awsmobile init
$ awsmobile cloud-api enable
$ awsmobile push #Update your backend 
```

In your project's entry point, i.e. App.js:

```js
import Amplify, { API } from 'aws-amplify';
import aws_exports from './aws-exports';

Amplify.configure(aws_exports);
```

### Manual Setup

In the manual configuration, you need to provide your AWS Resource credentials to `Amplify.configure()`:

```js
import Amplify, { API } from 'aws-amplify';

Amplify.configure({
    Auth: {
    // REQUIRED - Amazon Cognito Identity Pool ID
        identityPoolId: 'XX-XXXX-X:XXXXXXXX-XXXX-1234-abcd-1234567890ab',
    // REQUIRED - Amazon Cognito Region
        region: 'XX-XXXX-X', 
    // OPTIONAL - Amazon Cognito User Pool ID
        userPoolId: 'XX-XXXX-X_abcd1234', 
    // OPTIONAL - Amazon Cognito Web Client ID
        userPoolWebClientId: 'XX-XXXX-X_abcd1234',
    },
    API: {
        endpoints: [
            {
                name: "MyAPIGatewayAPI",
                endpoint: "https://1234567890-abcdefgh.amazonaws.com"
            },
            {
                name: "MyCustomCloudFrontApi",
                endpoint: "https://api.my-custom-cloudfront-domain.com",

            },
            {
                name: "MyCustomLambdaApi",
                endpoint: "https://lambda.us-east-1.amazonaws.com/2015-03-31/functions/yourFuncName/invocations",
                service: "lambda",
                region: "us-east-1"
            }
        ]
    }
});
```

### AWS Regional Endpoints

When working with Amazon API Gateway, you can utilize regional endpoints by passing in the `service` and `region` information to the configuration. For a list of available service endpoints see [AWS Regions and Endpoints](https://docs.aws.amazon.com/general/latest/gr/rande.html). 

As an example, the following API configuration defines a Lambda invocation in `us-east-1` region with Lambda endpoint `https://lambda.us-east-1.amazonaws.com`.  

```js
API: {
    endpoints: [
        {
            name: "MyCustomLambdaApi",
            endpoint: "https://lambda.us-east-1.amazonaws.com/2015-03-31/functions/yourFuncName/invocations",
            service: "lambda",
            region: "us-east-1"
        }
    ]
}
```

For more information related to invoking AWS Lambda functions, see [AWS Lambda Developer Guide](https://docs.aws.amazon.com/lambda/latest/dg/API_Invoke.html).

For more information about working with AWS Lambda without Amazon API Gateway, see [this post](https://forum.serverless.com/t/directly-proxying-lambda-via-cloudfront-without-api-gateway/3808).
{: .callout .callout--info}

 **NOTE** To call regional service endpoints, your Amazon Cognito role needs to be configured with appropriate access for the related service. See [AWS Cognito Documentation](https://docs.aws.amazon.com/cognito/latest/developerguide/iam-roles.html) for more details.
 {: .callout .callout--warning}

### Using the API Client

To invoke an API, you need the name for the related endpoint. If you manually configure the API, you already have a name for the endpoint. If you use Automated Setup or configure your API on AWS Mobile Hub, you can check the API name in the Mobile Hub console by clicking **Cloud Logic** tile. 

The following code sample assumes you have used Automated Setup.

To invoke an endpoint, you need to set `apiName`, `path` and `headers` parameters, and each method returns a Promise.

Under the hood, aws-amplify use [Axios](https://github.com/axios/axios), so the API status code response > 299 are thrown as an exception.
If you need to handle errors managed by your API, work with the `error.response` object.

#### **GET**

```js
let apiName = 'MyApiName';
let path = '/path'; 
let myInit = { // OPTIONAL
    headers: {} // OPTIONAL
    response: true // OPTIONAL (return entire response object instead of response.data)
    queryStringParameters: {} // OPTIONAL
}
API.get(apiName, path, myInit).then(response => {
    // Add your code here
}).catch(error => {
    console.log(error.response)
});
```

Note: To get the full response from the resulting API call, set `response` to `true` in the `init` object.
 {: .callout .callout--info}

Example with async/await

```js
async function getData() { 
    let apiName = 'MyApiName';
    let path = '/path';
    let myInit = { // OPTIONAL
        headers: {} // OPTIONAL
    }
    return await API.get(apiName, path, myInit);
}

getData();
```

**Using Query Parameters**

To use query parameters with *get* method, you can pass them in `queryStringParameters` parameter in your method call:

```js
let items = await API.get('myCloudApi', '/items', {
  'queryStringParameters': {
    'order': 'byPrice'
  }
});
```

**Accessing Query Parameters in Cloud API**

If you are using a Cloud API which is generated with AWS Mobile CLI (or AWS Mobile Hub), your backend is created with Lambda Proxy Integration, and you can access your query parameters within your Lambda function via the *event* object:

```js
exports.handler = function(event, context, callback) {
    console.log (event.queryStringParameters);
}
```

Alternatively, you can update your backend file which is locates at `awsmobilejs/backend/cloud-api/[your-lambda-function]/app.js` with the middleware:

```js
var awsServerlessExpressMiddleware = require('aws-serverless-express/middleware')
app.use(awsServerlessExpressMiddleware.eventContext())
```

In your request handler use `req.apiGateway.event`:

```js
app.get('/items', function(req, res) {
  // req.apiGateway.event.queryStringParameters
  res.json(req.apiGateway.event)
});
```

Then you can use query parameters in your path as follows:

```js
API.get('sampleCloudApi', '/items?q=test');
```

To learn more about Lambda Proxy Integration, please visit [Amazon API Gateway Developer Guide](https://docs.aws.amazon.com/apigateway/latest/developerguide/api-gateway-create-api-as-simple-proxy-for-lambda.html).
{: .callout .callout--info}

#### **POST**

Posts data to the API endpoint:

```js
let apiName = 'MyApiName'; // replace this with your api name.
let path = '/path'; //replace this with the path you have configured on your API
let myInit = {
    body: {}, // replace this with attributes you need
    headers: {} // OPTIONAL
}

API.post(apiName, path, myInit).then(response => {
    // Add your code here
}).catch(error => {
    console.log(error.response)
});
```

Example with async/await

```js
async function postData() { 
    let apiName = 'MyApiName';
    let path = '/path';
    let myInit = { // OPTIONAL
        body: {}, // replace this with attributes you need
        headers: {} // OPTIONAL
    }
    return await API.post(apiName, path, myInit);
}

postData();
```

#### **PUT**

When used together with [Cloud API](https://docs.aws.amazon.com/aws-mobile/latest/developerguide/web-access-apis.html), PUT method can be used to create or update records. It updates the record if a matching record is found, otherwise a new record will be created.

```js
let apiName = 'MyApiName'; // replace this with your api name.
let path = '/path'; // replace this with the path you have configured on your API
let myInit = {
    body: {}, // replace this with attributes you need
    headers: {} // OPTIONAL
}

API.put(apiName, path, myInit).then(response => {
    // Add your code here
}).catch(error => {
    console.log(error.response)
});
```

Example with async/await:

```js
async function putData() { 
    let apiName = 'MyApiName';
    let path = '/path';
    let myInit = { // OPTIONAL
        body: {}, // replace this with attributes you need
        headers: {} // OPTIONAL
    }
    return await API.put(apiName, path, myInit);
}

putData();
```

Update a record:

```js
const params = {
    body: {
        itemId: '12345',
        itemDesc: ' update description'
    }
}
const apiResponse = await API.put('MyTableCRUD', '/manage-items', params);
```

#### **DELETE**

```js
let apiName = 'MyApiName'; // replace this with your api name.
let path = '/path'; //replace this with the path you have configured on your API
let myInit = { // OPTIONAL
    headers: {} // OPTIONAL
}

API.del(apiName, path, myInit).then(response => {
    // Add your code here
}).catch(error => {
    console.log(error.response)
});
```

Example with async/await

```js
async function deleteData() { 
    let apiName = 'MyApiName';
    let path = '/path';
    let myInit = { // OPTIONAL
        headers: {} // OPTIONAL
    }
    return await API.del(apiName, path, myInit);
}

deleteData();
```

#### **HEAD**

```js
let apiName = 'MyApiName'; // replace this with your api name.
let path = '/path'; //replace this with the path you have configured on your API
let myInit = { // OPTIONAL
    headers: {} // OPTIONAL
}
API.head(apiName, path, myInit).then(response => {
    // Add your code here
});
```

Example with async/await:

```js
async function head() { 
    let apiName = 'MyApiName';
    let path = '/path';
    let myInit = { // OPTIONAL
        headers: {} // OPTIONAL
    }
    return await API.head(apiName, path, myInit);
}

head();
```

### Custom Request Headers

When working with a REST endpoint, you may need to set request headers for authorization purposes. This is done by passing a `custom_header` function into the configuration:

```js
Amplify.configure({
  API: {
    endpoints: [
      {
        name: "sampleCloudApi",
        endpoint: "https://xyz.execute-api.us-east-1.amazonaws.com/Development",
        custom_header: async () => { 
          return { Authorization : 'token' } 
          // Alternatively, with Cognito User Pools use this:
          // return { (await Auth.currentSession()).idToken.jwtToken } 
        }
      }
    ]
  }
});
```

### Unauthenticated Requests

You can use API category to access API Gateway endpoints that doesn't require authentication. In this case, you need to allow unauthenticated identities in your Amazon Cognito Identity Pool settings. For more information, please visit [Amazon Cognito Developer Documentation](https://docs.aws.amazon.com/cognito/latest/developerguide/identity-pools.html#enable-or-disable-unauthenticated-identities).
 
## Working with GraphQL

AWS Amplify API Module supports GraphQL endpoints via an easy-to-use GraphQL client.

To learn more about GraphQL, please visit [GraphQL website](http://graphql.org/learn/).
{: .callout .callout-info}

### Configuration for GraphQL Server

To access a GraphQL API with your app, you need to configure endpoint URL in your app's configuration. Add the following line to your setup:

```js

import Amplify, { API } from "aws-amplify";
import aws_config from "./aws-exports";
 
// Considering you have an existing aws-exports.js configuration file 
Amplify.configure(aws_config);

// Configure a custom GraphQL endpoint
Amplify.configure({
  API: {
    graphql_endpoint: 'https:/www.example.com/my-graphql-endpoint'
  }
});

```

#### Set Custom Request Headers for Graphql 

When working with a GraphQL endpoint, you need to set request headers for authorization purposes. This is done by passing a `graphql_headers` function into the configuration:

```js
Amplify.configure({
  API: {
    graphql_headers: async () => ({
      'My-Custom-Header': 'my value'
    })
  }
});
```

Example region value: "us-east-1".

### Configuration for AWS AppSync

AWS AppSync is a cloud-based fully-managed GraphQL service that is integrated with AWS Amplify API category and command line tools with AWS Mobile CLI.

To create an AWS AppSync API, please visit [AWS AppSync Console](https://aws.amazon.com/appsync/) or visit [AWS AppSync Developer Guide](https://docs.aws.amazon.com/appsync/latest/devguide/welcome.html).
{: .callout .callout--info}

#### Automated Configuration with CLI

After creating your AWS AppSync API, following command enables AppSync GraphQL API in your  project:

```bash
$ awsmobile appsync enable
```

AWS AppSync supports multiple authorization types, which are AWS Identity and Access Management (IAM), Amazon Cognito User Pool and API key. To configure auth type, use the following command:

```bash
$ awsmobile appsync configure
```

```console
? Please specify the auth type:  (Use arrow keys)
❯ AWS_IAM 
  API_KEY 
  AMAZON_COGNITO_USER_POOLS 
```

Enabling AppSync creates a local folder which you can find AppSync configuration files under `/awsmobilejs/backend/appsync` folder that is automatically synced with AppSync when you run `awsmobile push` command.

Note: AWS AppSync API keys expire seven days after creation, and using API_KEY authentication is only suggested for development.
{: .callout .callout--info}

Import your auto updated `aws-exports.js` file to configure your app:

```js
import aws_config from "./aws-exports";
Amplify.configure(aws_config);
```

#### Manual Configuration

As an alternative to automatic configuration, you can manually enter configuration parameters in your app. Authentication type options are `API_KEY`, `AWS_IAM`, `AMAZON_COGNITO_USER_POOLS` and `OPENID_CONNECT`.

##### Using API_KEY

```js
let myAppConfig = {
    // ...
    'aws_appsync_graphqlEndpoint': 'https://xxxxxx.appsync-api.us-east-1.amazonaws.com/graphql',
    'aws_appsync_region': 'us-east-1',
    'aws_appsync_authenticationType': 'API_KEY',
    'aws_appsync_apiKey': 'da2-xxxxxxxxxxxxxxxxxxxxxxxxxx',
    // ...
}

Amplify.configure(myAppConfig);
```
##### Using AWS_IAM

```js
let myAppConfig = {
    // ...
    'aws_appsync_graphqlEndpoint': 'https://xxxxxx.appsync-api.us-east-1.amazonaws.com/graphql',
    'aws_appsync_region': 'us-east-1',
    'aws_appsync_authenticationType': 'AWS_IAM',
    // ...
}

Amplify.configure(myAppConfig);
```

##### Using AMAZON_COGNITO_USER_POOLS

```js
let myAppConfig = {
    // ...
    'aws_appsync_graphqlEndpoint': 'https://xxxxxx.appsync-api.us-east-1.amazonaws.com/graphql',
    'aws_appsync_region': 'us-east-1',
    'aws_appsync_authenticationType': 'AMAZON_COGNITO_USER_POOLS', // You have configured Auth with Amazon Cognito User Pool ID and Web Client Id
    // ...
}

Amplify.configure(myAppConfig);
```

##### Using OPENID_CONNECT

```js
let myAppConfig = {
    // ...
    'aws_appsync_graphqlEndpoint': 'https://xxxxxx.appsync-api.us-east-1.amazonaws.com/graphql',
    'aws_appsync_region': 'us-east-1',
    'aws_appsync_authenticationType': 'OPENID_CONNECT', // Before calling API.graphql(...) is required to do Auth.federatedSignIn(...) check authentication guide for details.
    // ...
}

Amplify.configure(myAppConfig);
```
### Using GraphQL Client

AWS Amplify API category provides a GraphQL client for working with queries, mutations, and subscriptions.

#### Query Declarations

You can declare GraphQL queries with standard GraphQL query syntax. To learn more about GraphQL queries, please visit [GraphQL Developer Documentation](http://graphql.org/learn/queries/). 

```js
const ListEvents = `query ListEvents {
  listEvents {
    items {
      id
      where
      description
    }
  }
}`;
```

You can also define parameters in your query. You can later assign values to parameters with `graphqlOperation` function.

```js
const GetEvent = `query GetEvent($id: ID! $nextToken: String) {
    getEvent(id: $id) {
        id
        name
        description
        comments(nextToken: $nextToken) {
            items {
                content
            }
        }
    }
}`;
```

#### Simple Query

Running a GraphQL query is simple. Define your query and execute it with `API.graphql`:

```js
import Amplify, { API, graphqlOperation } from "aws-amplify";

const ListEvents = `query ListEvents {
  listEvents {
    items {
      id
      where
      description
    }
  }
}`;

const GetEvent = `query GetEvent($id: ID! $nextToken: String) {
    getEvent(id: $id) {
        id
        name
        description
        comments(nextToken: $nextToken) {
            items {
                content
            }
        }
    }
}`;

// Simple query
const allEvents = await API.graphql(graphqlOperation(ListEvents));

// Query using a parameter
const oneEvent = await API.graphql(graphqlOperation(GetEvent, { id: 'some id' }));
console.log(oneEvent);

```

#### Mutations

Mutations are used to create or update data with GraphQL. A sample mutation query to create a new *Event* in a calendar app looks like this:

```js
import Amplify, { API, graphqlOperation } from "aws-amplify";

const CreateEvent = `mutation CreateEvent($name: String!, $when: String!, $where: String!, $description: String!) {
  createEvent(name: $name, when: $when, where: $where, description: $description) {
    id
    name
    where
    when
    description
  }
}`;

// Mutation
const eventDetails = {
    name: 'Party tonight!',
    when: '8:00pm',
    where: 'Ballroom',
    description: 'Coming together as a team!'
};

const newEvent = await API.graphql(graphqlOperation(CreateEvent, eventDetails));
console.log(newEvent);
```

#### Subscriptions

Subscriptions is a GraphQL feature allowing the server to send data to its clients when a specific event happens. You can enable real-time data integration in your app with a subscription. 

```js
import Amplify, { API, graphqlOperation } from "aws-amplify";

const SubscribeToEventComments = `subscription SubscribeToEventComments($eventId: String!) {
  subscribeToEventComments(eventId: $eventId) {
    eventId
    commentId
    content
  }
}`;

// Subscribe with eventId 123
const subscription = API.graphql(
    graphqlOperation(SubscribeToEventComments, { eventId: '123' })
).subscribe({
    next: (eventData) => console.log(eventData)
});

// Stop receiving data updates from the subscription
subscription.unsubscribe();

```

When using **AWS AppSync** subscriptions, be sure that your AppSync configuration is at the root of the configuration object, instead of being under API: 

```js
Amplify.configure({
  Auth: {
    identityPoolId: 'xxx',
    region: 'xxx' ,
    cookieStorage: {
      domain: 'xxx',
      path: 'xxx',
      secure: true
    }
  },
  aws_appsync_graphqlEndpoint: 'xxxx',
  aws_appsync_region: 'xxxx',
  aws_appsync_authenticationType: 'xxxx',
  aws_appsync_apiKey: 'xxxx'
});
```

### Signing Request with IAM

Amplify provides the ability to sign requests automatically with AWS Identity Access Management (IAM) for GraphQL requests that are processed through AWS API Gateway.

Add *graphql_endpoint_iam_region* parameter to your GraphQL configuration statement to enable signing: 

```js
Amplify.configure({
  API: {
    graphql_endpoint: 'https://www.example.com/my-graphql-endpoint',
    graphql_endpoint_iam_region: 'my_graphql_apigateway_region'
  }
});
```

### React Components

API category provides React components for working with GraphQL data. 

#### Connect

`<Connect/>` component is used to execute a GraphQL query or mutation. You can execute GraphQL queries by passing your queries in `query` or `mutation` attributes:

```js
import React from 'react';
import Amplify, { graphqlOperation }  from "aws-amplify";
import { Connect } from "aws-amplify-react";

class App extends React.Component {

    render() {

        const ListView = ({ events }) => (
            <div>
                <h3>All events</h3>
                <ul>
                    {events.map(event => <li key={event.id}>{event.name} ({event.id})</li>)}
                </ul>
            </div>
        );

        const ListEvents = `query ListEvents {
            listEvents {
                items {
                id
                name
                description
                }
            }
        }`;

        return (
            <Connect query={graphqlOperation(ListEvents)}>
                {({ data: { listEvents } }) => (
                    <ListView events={listEvents.items} />
                )}
            </Connect>
        )
    }
} 

export default App;

```

Also, you can use `subscription` and `onSubscriptionMsg` attributes to enable subscriptions:

```js

<Connect  query={graphqlOperation(GetEvent, { id: currEventId })}
          subscription={graphqlOperation(SubscribeToEventComments, { eventId: currEventId })}
          onSubscriptionMsg={(prev, { subscribeToEventComments }) => {
            console.log ( subscribeToEventComments);
            return prev; }}>
    {({ data: { listEvents } }) => (
        <AllEvents events={listEvents ? listEvents.items : []} />
    )}
 </Connect>

```

For mutations, a `mutation` function needs to be provided with `Connect` component. `mutation` returns a promise that resolves with the result of the GraphQL mutation.

```js
class CreateEvent extends React.Component {
  // ...
  // This component calls its onCreate prop to trigger the mutation
  // ...
}
<Connect mutation={graphqlOperation(Operations.CreateEvent)}>
  {({ mutation }) => (
      <CreateEvent onCreate={mutation} />
  )}
</Connect>
```

--- 


## API Reference   

For the complete API documentation for API module, visit our [API Reference]({%if jekyll.environment == 'production'%}{{site.amplify.baseurl}}{%endif%}/api/classes/apiclass.html)
{: .callout .callout--info}


## Customization

### Using Custom HTTP Request Headers

To use custom headers on your HTTP request, you need to add these to Amazon API Gateway first. For more info about configuring headers, please visit [Amazon API Gateway Developer Guide](http://docs.aws.amazon.com/apigateway/latest/developerguide/how-to-cors.html)

If you have used *awsmobile* CLI or *AWS Mobile Hub* to create your API, you can enable custom headers by following above steps:  

1. Visit [Amazon API Gateway console](https://aws.amazon.com/api-gateway/).
3. On Amazon API Gateway console, click on the path you want to configure (e.g. /{proxy+})
4. Then click the *Actions* dropdown menu and select **Enable CORS**
5. Add your custom header (e.g. my-custom-header) on the text field Access-Control-Allow-Headers, separated by commas, like: 'Content-Type,X-Amz-Date,Authorization,X-Api-Key,X-Amz-Security-Token,my-custom-header'.
6. Click on 'Enable CORS and replace existing CORS headers' and confirm.
<<<<<<< HEAD
7. Finally, similar to step 3, click the Actions dropdown menu and then select **Deploy API**. Select **Development** on deployment stage and then **Deploy**. (Deployment could take a couple of minutes).


## Using modularized module

If you only need to use Api, you can do: `npm install @aws-amplify/api` which will only install the Api module for you.
Note: if you're using Cognito Federated Identity Pool to get AWS credentials, please also install `@aws-amplify/auth`.
Note: if you're using Graphql, please also install `@aws-amplify/pubsub`

Then in your code, you can import the Api module by:
```js
import Api from '@aws-amplify/api';

Api.configure();

```
=======
7. Finally, similar to step 3, click the Actions dropdown menu and then select **Deploy API**.  Select **Development** on deployment stage and then **Deploy**. (Deployment could take a couple of minutes).
>>>>>>> 3156b90d
<|MERGE_RESOLUTION|>--- conflicted
+++ resolved
@@ -779,7 +779,6 @@
 4. Then click the *Actions* dropdown menu and select **Enable CORS**
 5. Add your custom header (e.g. my-custom-header) on the text field Access-Control-Allow-Headers, separated by commas, like: 'Content-Type,X-Amz-Date,Authorization,X-Api-Key,X-Amz-Security-Token,my-custom-header'.
 6. Click on 'Enable CORS and replace existing CORS headers' and confirm.
-<<<<<<< HEAD
 7. Finally, similar to step 3, click the Actions dropdown menu and then select **Deploy API**. Select **Development** on deployment stage and then **Deploy**. (Deployment could take a couple of minutes).
 
 
@@ -795,7 +794,4 @@
 
 Api.configure();
 
-```
-=======
-7. Finally, similar to step 3, click the Actions dropdown menu and then select **Deploy API**.  Select **Development** on deployment stage and then **Deploy**. (Deployment could take a couple of minutes).
->>>>>>> 3156b90d
+```