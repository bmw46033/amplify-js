--- conflicted
+++ resolved
@@ -1,10 +1,6 @@
 {
   "name": "@aws-amplify/core",
-<<<<<<< HEAD
-  "version": "1.2.0",
-=======
   "version": "1.1.2",
->>>>>>> 46e35508
   "description": "Core category of aws-amplify",
   "main": "./index.js",
   "module": "./lib-esm/index.js",
