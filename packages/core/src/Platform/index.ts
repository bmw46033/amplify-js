--- conflicted
+++ resolved
@@ -10,13 +10,8 @@
  * CONDITIONS OF ANY KIND, either express or implied. See the License for the specific language governing permissions
  * and limitations under the License.
  */
-<<<<<<< HEAD
 const packageInfo = require('../../package.json');
-
-=======
-import { version } from '../../package.json';
 import { appendToUserAgent } from '@aws-sdk/util-user-agent-browser';
->>>>>>> beb73a4b
 export const Platform = {
 	userAgent: `aws-amplify/${packageInfo.version} js`,
 	product: '',
