--- conflicted
+++ resolved
@@ -9,10 +9,7 @@
 		library: 'aws_amplify_predictions',
 		libraryTarget: 'umd',
 		umdNamedDefine: true,
-<<<<<<< HEAD
-=======
 		globalObject: 'this',
->>>>>>> f37cff7a
 		devtoolModuleFilenameTemplate: require('../aws-amplify/webpack-utils')
 			.devtoolModuleFilenameTemplate,
 	},
