--- conflicted
+++ resolved
@@ -40,17 +40,6 @@
 	},
 	"homepage": "https://aws-amplify.github.io/",
 	"dependencies": {
-<<<<<<< HEAD
-		"@aws-amplify/core": "3.8.5",
-		"@aws-amplify/storage": "3.3.13",
-		"@aws-sdk/client-comprehend": "1.0.0-rc.4",
-		"@aws-sdk/client-polly": "1.0.0-rc.4",
-		"@aws-sdk/client-rekognition": "1.0.0-rc.4",
-		"@aws-sdk/client-textract": "1.0.0-rc.4",
-		"@aws-sdk/client-translate": "1.0.0-rc.4",
-		"@aws-sdk/eventstream-marshaller": "1.0.0-rc.3",
-		"@aws-sdk/util-utf8-node": "1.0.0-rc.3",
-=======
 		"@aws-amplify/core": "3.8.15",
 		"@aws-amplify/storage": "3.3.23",
 		"@aws-sdk/client-comprehend": "3.4.1",
@@ -60,7 +49,6 @@
 		"@aws-sdk/client-translate": "3.4.1",
 		"@aws-sdk/eventstream-marshaller": "3.4.1",
 		"@aws-sdk/util-utf8-node": "3.4.1",
->>>>>>> ac0ef4b9
 		"uuid": "^3.2.1"
 	},
 	"jest": {
