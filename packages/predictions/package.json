{
  "name": "@aws-amplify/predictions",
<<<<<<< HEAD
  "version": "1.0.4",
=======
  "version": "1.0.5",
>>>>>>> 46e35508
  "description": "Machine learning category of aws-amplify",
  "main": "./index.js",
  "module": "./lib-esm/index.js",
  "typings": "./lib-esm/index.d.ts",
  "react-native": {
    "./index": "./lib-esm/index.js"
  },
  "sideEffects": false,
  "scripts": {
    "test": "jest --passWithNoTests --coverage --maxWorkers 2",
    "build-with-test": "npm run clean && npm test && tsc && webpack -p",
    "build:cjs": "node ./build es5 && webpack && webpack --config ./webpack.config.dev.js",
    "build:esm": "node ./build es6",
    "build": "npm run clean && npm run build:esm && npm run build:cjs",
    "clean": "rimraf lib-esm lib dist",
    "format": "tsfmt --useTsfmt tsfmt.json -r src/**/*.ts",
    "lint": "tslint 'src/**/*.ts'",
    "generate-docs-local": "typedoc --out docs src",
    "generate-docs-root": "typedoc --out ../../docs src"
  },
  "repository": {
    "type": "git",
    "url": "git+https://github.com/aws/aws-amplify.git"
  },
  "author": "Amazon Web Services",
  "license": "Apache-2.0",
  "bugs": {
    "url": "https://github.com/aws/aws-amplify/issues"
  },
  "homepage": "https://github.com/aws/aws-amplify#readme",
  "dependencies": {
<<<<<<< HEAD
    "@aws-amplify/core": "1.2.0",
    "@aws-amplify/storage": "1.2.0",
=======
    "@aws-amplify/core": "^1.1.2",
    "@aws-amplify/storage": "^1.1.2",
>>>>>>> 46e35508
    "@aws-sdk/eventstream-marshaller": "^0.1.0-preview.2",
    "@aws-sdk/util-utf8-node": "^0.1.0-preview.1",
    "uuid": "^3.2.1"
  },
  "jest": {
    "globals": {
      "ts-jest": {
        "diagnostics": false,
        "tsConfig": {
          "lib": [
            "es5",
            "es2015",
            "dom",
            "esnext.asynciterable",
            "es2017.object"
          ],
          "allowJs": true
        }
      }
    },
    "transform": {
      "^.+\\.(js|jsx|ts|tsx)$": "ts-jest"
    },
    "testRegex": "(/__tests__/.*|\\.(test|spec))\\.(tsx?|jsx?)$",
    "moduleFileExtensions": [
      "ts",
      "tsx",
      "js",
      "json",
      "jsx"
    ],
    "testEnvironment": "jsdom",
    "testURL": "http://localhost/",
    "coverageThreshold": {
      "global": {
        "branches": 0,
        "functions": 0,
        "lines": 0,
        "statements": 0
      }
    },
    "coveragePathIgnorePatterns": [
      "/node_modules/"
    ]
  }
}<|MERGE_RESOLUTION|>--- conflicted
+++ resolved
@@ -1,10 +1,6 @@
 {
   "name": "@aws-amplify/predictions",
-<<<<<<< HEAD
-  "version": "1.0.4",
-=======
   "version": "1.0.5",
->>>>>>> 46e35508
   "description": "Machine learning category of aws-amplify",
   "main": "./index.js",
   "module": "./lib-esm/index.js",
@@ -36,13 +32,8 @@
   },
   "homepage": "https://github.com/aws/aws-amplify#readme",
   "dependencies": {
-<<<<<<< HEAD
-    "@aws-amplify/core": "1.2.0",
-    "@aws-amplify/storage": "1.2.0",
-=======
     "@aws-amplify/core": "^1.1.2",
     "@aws-amplify/storage": "^1.1.2",
->>>>>>> 46e35508
     "@aws-sdk/eventstream-marshaller": "^0.1.0-preview.2",
     "@aws-sdk/util-utf8-node": "^0.1.0-preview.1",
     "uuid": "^3.2.1"
