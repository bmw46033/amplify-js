--- conflicted
+++ resolved
@@ -21,11 +21,7 @@
 export * from './Auth';
 export * from './API';
 export * from './Storage';
-<<<<<<< HEAD
-=======
 export * from './Interactions';
-export { default as PushNotification } from './PushNotification'
->>>>>>> 3156b90d
 
 const configure = function(config) {
   const msg = [
