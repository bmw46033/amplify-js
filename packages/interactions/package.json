{
	"name": "@aws-amplify/interactions",
<<<<<<< HEAD
	"version": "3.3.1",
=======
	"version": "3.3.4",
>>>>>>> 7cbed47c
	"description": "Interactions category of aws-amplify",
	"main": "./lib/index.js",
	"module": "./lib-esm/index.js",
	"typings": "./lib-esm/index.d.ts",
	"react-native": {
		"./lib/index": "./lib-esm/index.js"
	},
<<<<<<< HEAD
	"sideEffects": [
		"./src/Interactions.ts",
		"./lib/Interactions.js",
		"./lib-esm/Interactions.js",
		"./dist/aws-amplify-interactions.min.js",
		"./dist/aws-amplify-interactions.js"
	],
=======
	"sideEffects": false,
>>>>>>> 7cbed47c
	"publishConfig": {
		"access": "public"
	},
	"scripts": {
		"test": "tslint 'src/**/*.ts' && jest -w 1 --coverage",
		"build-with-test": "npm run clean && npm test && tsc && webpack",
		"build:cjs": "node ./build es5 && webpack && webpack --config ./webpack.config.dev.js",
		"build:esm": "node ./build es6",
		"build:cjs:watch": "node ./build es5 --watch",
		"build:esm:watch": "node ./build es6 --watch",
		"build": "npm run clean && npm run build:esm && npm run build:cjs",
		"clean": "rimraf lib-esm lib dist",
		"format": "echo \"Not implemented\"",
		"lint": "tslint 'src/**/*.ts'"
	},
	"repository": {
		"type": "git",
		"url": "https://github.com/aws-amplify/amplify-js.git"
	},
	"author": "Amazon Web Services",
	"license": "Apache-2.0",
	"bugs": {
		"url": "https://github.com/aws/aws-amplify/issues"
	},
	"homepage": "https://aws-amplify.github.io/",
	"dependencies": {
<<<<<<< HEAD
		"@aws-amplify/core": "^3.5.1",
=======
		"@aws-amplify/core": "^3.5.4",
>>>>>>> 7cbed47c
		"@aws-sdk/client-lex-runtime-service": "1.0.0-gamma.8"
	},
	"jest": {
		"globals": {
			"ts-jest": {
				"diagnostics": false,
				"tsConfig": {
					"lib": [
						"es5",
						"es2015",
						"dom",
						"esnext.asynciterable",
						"es2017.object"
					],
					"allowJs": true
				}
			}
		},
		"transform": {
			"^.+\\.(js|jsx|ts|tsx)$": "ts-jest"
		},
		"testRegex": "(/__tests__/.*|\\.(test|spec))\\.(tsx?|jsx?)$",
		"moduleFileExtensions": [
			"ts",
			"tsx",
			"js",
			"json",
			"jsx"
		],
		"testEnvironment": "jsdom",
		"testURL": "http://localhost/",
		"coverageThreshold": {
			"global": {
				"branches": 0,
				"functions": 0,
				"lines": 0,
				"statements": 0
			}
		},
		"coveragePathIgnorePatterns": [
			"/node_modules/"
		]
	}
}<|MERGE_RESOLUTION|>--- conflicted
+++ resolved
@@ -1,10 +1,6 @@
 {
 	"name": "@aws-amplify/interactions",
-<<<<<<< HEAD
-	"version": "3.3.1",
-=======
 	"version": "3.3.4",
->>>>>>> 7cbed47c
 	"description": "Interactions category of aws-amplify",
 	"main": "./lib/index.js",
 	"module": "./lib-esm/index.js",
@@ -12,7 +8,6 @@
 	"react-native": {
 		"./lib/index": "./lib-esm/index.js"
 	},
-<<<<<<< HEAD
 	"sideEffects": [
 		"./src/Interactions.ts",
 		"./lib/Interactions.js",
@@ -20,9 +15,6 @@
 		"./dist/aws-amplify-interactions.min.js",
 		"./dist/aws-amplify-interactions.js"
 	],
-=======
-	"sideEffects": false,
->>>>>>> 7cbed47c
 	"publishConfig": {
 		"access": "public"
 	},
@@ -49,11 +41,7 @@
 	},
 	"homepage": "https://aws-amplify.github.io/",
 	"dependencies": {
-<<<<<<< HEAD
-		"@aws-amplify/core": "^3.5.1",
-=======
 		"@aws-amplify/core": "^3.5.4",
->>>>>>> 7cbed47c
 		"@aws-sdk/client-lex-runtime-service": "1.0.0-gamma.8"
 	},
 	"jest": {
