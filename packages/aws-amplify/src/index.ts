/*
 * Copyright 2019 Amazon.com, Inc. or its affiliates. All Rights Reserved.
 *
 * Licensed under the Apache License, Version 2.0 (the "License"). You may not use this file except in compliance with
 * the License. A copy of the License is located at
 *
 *     http://aws.amazon.com/apache2.0/
 *
 * or in the "license" file accompanying this file. This file is distributed on an "AS IS" BASIS, WITHOUT WARRANTIES OR
 * CONDITIONS OF ANY KIND, either express or implied. See the License for the specific language governing permissions
 * and limitations under the License.
 */

import { Amplify, ServiceWorker } from '@aws-amplify/core';
import { Auth } from '@aws-amplify/auth';
import Cache from '@aws-amplify/cache';

/** Always importing Auth when users import Amplify such that
	for unauthenticated access (no sign in and sign up),
	users don't have to import Auth explicitly **/
Amplify.Auth = Auth;
Amplify.Cache = Cache;
Amplify.ServiceWorker = ServiceWorker;

export {
	Analytics,
	AWSPinpointProvider,
	AWSKinesisProvider,
	AWSKinesisFirehoseProvider,
	AmazonPersonalizeProvider,
} from '@aws-amplify/analytics';

export { Auth } from '@aws-amplify/auth';
export { Storage, StorageClass } from '@aws-amplify/storage';
export { API, APIClass, graphqlOperation } from '@aws-amplify/api';
export { PubSub } from '@aws-amplify/pubsub';
export { default as Cache } from '@aws-amplify/cache';
export { Interactions } from '@aws-amplify/interactions';
export * from '@aws-amplify/ui';
<<<<<<< HEAD
export { XR, XRClass } from '@aws-amplify/xr';
export { Predictions } from '@aws-amplify/predictions';
=======
export { XR } from '@aws-amplify/xr';
export {
	Predictions,
	AmazonAIPredictionsProvider,
} from '@aws-amplify/predictions';
>>>>>>> fa8ccc5a
export {
	ConsoleLogger as Logger,
	Hub,
	JS,
	ClientDevice,
	Signer,
	I18n,
	ServiceWorker,
} from '@aws-amplify/core';

export { Amplify };

/**
 * @deprecated use named import
 */
export default Amplify;<|MERGE_RESOLUTION|>--- conflicted
+++ resolved
@@ -37,16 +37,8 @@
 export { default as Cache } from '@aws-amplify/cache';
 export { Interactions } from '@aws-amplify/interactions';
 export * from '@aws-amplify/ui';
-<<<<<<< HEAD
-export { XR, XRClass } from '@aws-amplify/xr';
+export { XR } from '@aws-amplify/xr';
 export { Predictions } from '@aws-amplify/predictions';
-=======
-export { XR } from '@aws-amplify/xr';
-export {
-	Predictions,
-	AmazonAIPredictionsProvider,
-} from '@aws-amplify/predictions';
->>>>>>> fa8ccc5a
 export {
 	ConsoleLogger as Logger,
 	Hub,
