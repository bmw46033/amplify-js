--- conflicted
+++ resolved
@@ -1,10 +1,6 @@
 {
   "name": "aws-amplify",
-<<<<<<< HEAD
-  "version": "0.4.15",
-=======
   "version": "0.4.8-unstable.3",
->>>>>>> e1702d99
   "description": "AWS Amplify is a JavaScript library for Frontend and mobile developers building cloud-enabled applications.",
   "main": "./lib/index.js",
   "typings": "./lib/index.d.ts",
