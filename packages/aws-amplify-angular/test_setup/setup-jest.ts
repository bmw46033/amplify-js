--- conflicted
+++ resolved
@@ -4,32 +4,12 @@
 	console.log(msg);
 };
 
-<<<<<<< HEAD
-function noOp() { }
-=======
 function noOp(): any {}
->>>>>>> f37cff7a
 
 if (typeof window.URL.createObjectURL === 'undefined') {
 	Object.defineProperty(window.URL, 'createObjectURL', { value: noOp });
 }
 
-<<<<<<< HEAD
-class Worker {
-	url: any;
-	onmessage: any;
-	constructor(stringUrl) {
-		this.url = stringUrl;
-		this.onmessage = () => { };
-	}
-
-	postMessage(msg) {
-		this.onmessage(msg);
-	}
-}
-
-(window as any).Worker = Worker;
-=======
 class MockWorker implements Worker {
 	onmessage = noOp;
 	postMessage = noOp;
@@ -42,5 +22,4 @@
 	}
 }
 
-window.Worker = MockWorker;
->>>>>>> f37cff7a
+window.Worker = MockWorker;