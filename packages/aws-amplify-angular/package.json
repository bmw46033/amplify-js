{
  "name": "aws-amplify-angular",
  "version": "3.0.7",
  "description": "AWS Amplify Angular Components",
  "main": "bundles/aws-amplify-angular.umd.js",
  "module": "dist/index.js",
  "typings": "dist/index.d.ts",
  "scripts": {
    "cleantemp": "rimraf coverage dist tmp docs",
    "ngcompile": "node_modules/.bin/ngc -p tsconfig-aot.json",
    "test": "jest --maxWorkers 2",
    "transpile": "ngc",
    "package": "rollup -c rollup.config.js",
    "minify": "uglifyjs dist/bundles/aws-amplify-angular.umd.js --screw-ie8 --compress --mangle --comments --output dist/bundles/aws-amplify-angular.umd.min.js",
    "build": "npm run transpile && npm run package && npm run minify && npm run declarations",
    "format": "echo \"Not implemented\"",
    "declarations": "ngc --p ./declarations/"
  },
  "jest": {
    "transformIgnorePatterns": [
      "node_modules/(?!@ionic)"
    ]
  },
  "author": "Amazon Web Services",
  "license": "Apache-2.0",
  "devDependencies": {
    "@angular/common": "^5.2.6",
    "@angular/compiler": "^5.2.9",
    "@angular/compiler-cli": "^5.2.9",
    "@angular/core": "^5.2.6",
    "@angular/forms": "^6.0.3",
    "@angular/platform-browser": "^5.2.9",
    "@angular/platform-browser-dynamic": "^5.2.9",
    "@types/jest": "^23.1.5",
    "@types/lodash": "^4.14.106",
    "@types/node": "^9.4.6",
    "@types/paho-mqtt": "^1.0.3",
    "@types/zen-observable": "^0.5.3",
    "@types/lodash": "^4.14.106",
    "angular2-template-loader": "^0.6.2",
    "awesome-typescript-loader": "^4.0.1",
    "aws-amplify": "1.1.31-unstable.0",
    "babel-core": "^6.26.3",
    "babel-plugin-lodash": "^3.3.4",
    "babel-preset-env": "^1.7.0",
    "babel-preset-es2015": "^6.24.1",
    "css-loader": "^0.28.1",
    "jest": "^23.4.0",
    "jest-preset-angular": "^5.2.3",
    "json-loader": "^0.5.4",
    "ng-mocks": "7.x.x",
    "raw-loader": "^0.5.1",
    "rimraf": "^2.6.1",
    "rollup": "^0.63.5",
    "rollup-plugin-analyzer": "^2.1.0",
    "rollup-plugin-angular-aot": "0.0.4",
    "rollup-plugin-babel": "^3.0.7",
    "rollup-plugin-commonjs": "^9.1.4",
    "rollup-plugin-json": "^3.0.0",
    "rollup-plugin-multi-entry": "^2.0.2",
    "rollup-plugin-node-builtins": "^2.1.2",
    "rollup-plugin-node-globals": "^1.2.1",
    "rollup-plugin-node-resolve": "^3.3.0",
    "rollup-plugin-uglify": "^4.0.0",
    "rxjs": "^6.2.1",
    "source-map-explorer": "^1.3.3",
    "to-string-loader": "^1.1.5",
    "uglify-js": "^3.4.7",
    "zone": "^0.3.4",
    "zone.js": "^0.8.26"
  },
  "dependencies": {
<<<<<<< HEAD
    "@aws-amplify/ui": "^1.0.22",
=======
    "@aws-amplify/ui": "^1.0.19",
>>>>>>> f25d4c29
    "rxjs-compat": "^6.2.1"
  }
}<|MERGE_RESOLUTION|>--- conflicted
+++ resolved
@@ -70,11 +70,7 @@
     "zone.js": "^0.8.26"
   },
   "dependencies": {
-<<<<<<< HEAD
     "@aws-amplify/ui": "^1.0.22",
-=======
-    "@aws-amplify/ui": "^1.0.19",
->>>>>>> f25d4c29
     "rxjs-compat": "^6.2.1"
   }
 }