// tslint:disable
/*
 * Copyright 2017-2018 Amazon.com, Inc. or its affiliates. All Rights Reserved.
 *
 * Licensed under the Apache License, Version 2.0 (the "License"). You may not use this file except in compliance with
 * the License. A copy of the License is located at
 *
 *     http://aws.amazon.com/apache2.0/
 *
 * or in the "license" file accompanying this file. This file is distributed on an "AS IS" BASIS, WITHOUT WARRANTIES OR
 * CONDITIONS OF ANY KIND, either express or implied. See the License for the specific language governing permissions
 * and limitations under the License.
 */
// tslint:enable

import { Component, Input, OnInit } from '@angular/core';
import { AmplifyService } from '../../../providers/amplify.service';
import { AuthState } from '../../../providers/auth.state';

const template = `
<div class="amplify-container" *ngIf="_show">
<div class="amplify-form-container">
  <div class="amplify-form-body">
  <div class="amplify-form-header">
    {{ this.amplifyService.i18n().get('You are required to update your password') }}
  </div>
  <div class="amplify-form-row">
    <label class="amplify-input-label" for="password">
      {{ this.amplifyService.i18n().get('Password *') }}
    </label>
    <input #password
      (keyup)="setPassword(password.value)"
      (keyup.enter)="onSubmit()"
      class="amplify-form-input"
      type="password"
      placeholder="{{ this.amplifyService.i18n().get('Password') }}"
    />
    </div>
    <div class="amplify-form-actions">
      <div class="amplify-form-cell-left">
        <a class="amplify-form-link"
          (click)="onSignIn()"
        >{{ this.amplifyService.i18n().get('Back to Sign In') }}</a>
      </div>
      <div class="amplify-form-cell-right">
        <button class="amplify-form-button"
          (click)="onSubmit()"
        >{{ this.amplifyService.i18n().get('Submit') }}</button>
      </div>
    </div>
  </div>
<<<<<<< HEAD

=======
>>>>>>> 3790bc07
</div>
<div class="amplify-alert" *ngIf="errorMessage">
<div class="amplify-alert-body">
  <span class="amplify-alert-icon">&#9888;</span>
  <div class="amplify-alert-message">{{ this.amplifyService.i18n().get(errorMessage) }}</div>
  <a class="amplify-alert-close" (click)="onAlertClose()">&times;</a>
</div>
</div>
</div>
`;

@Component({
  selector: 'amplify-auth-require-new-password-core',
  template
})
export class RequireNewPasswordComponentCore implements OnInit {
  _authState: AuthState;
  _show: boolean;
  password: string;
  errorMessage: string;
  protected logger: any;

  constructor(protected amplifyService: AmplifyService) {
    this.logger = this.amplifyService.logger('RequireNewPasswordComponent');
  }

  @Input()
  set authState(authState: AuthState) {
    this._authState = authState;
    this._show = authState.state === 'requireNewPassword';
  }

  ngOnInit() {
    if (!this.amplifyService.auth()){
      this.logger.warn('Auth module not registered on AmplifyService provider');
    }
  }

  setPassword(password: string) {
    this.password = password;
  }

  onSubmit() {
    const { user } = this._authState;
    const { requiredAttributes } = user.challengeParam;
    this.amplifyService.auth()
      .completeNewPassword(
        user,
        this.password,
        requiredAttributes
      )
      .then(() => {
        this.amplifyService.setAuthState({ state: 'signIn', user });
      })
      .catch(err => this._setError(err));
  }

  onSignIn() {
    this.amplifyService.setAuthState({ state: 'signIn', user: null });
  }

  onAlertClose() {
    this._setError(null);
  }

  _setError(err) {
    if (!err) {
      this.errorMessage = null;
      return;
    }

    this.errorMessage = err.message || err;
  }
}<|MERGE_RESOLUTION|>--- conflicted
+++ resolved
@@ -49,10 +49,6 @@
       </div>
     </div>
   </div>
-<<<<<<< HEAD
-
-=======
->>>>>>> 3790bc07
 </div>
 <div class="amplify-alert" *ngIf="errorMessage">
 <div class="amplify-alert-body">
