--- conflicted
+++ resolved
@@ -128,8 +128,6 @@
     }
   }
 
-<<<<<<< HEAD
-=======
   shouldHide(comp) {
     return this.hide.filter(item => item === comp)
       .length > 0;
@@ -139,7 +137,6 @@
     this.username = username;
   }
 
->>>>>>> af03407d
   setPassword(password: string) {
     this.password = password;
   }
