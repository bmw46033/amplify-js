--- conflicted
+++ resolved
@@ -58,22 +58,17 @@
       </div>
 
       <div class="amplify-form-row">
-<<<<<<< HEAD
-        <div class="amplify-form-signup">
+        <div class="amplify-form-signup" *ngIf="!shouldHide('SignUp')">
           {{ this.amplifyService.i18n().get('No account?') }}
           <a class="amplify-form-link" (click)="onSignUp()">
             {{ this.amplifyService.i18n().get('Create account') }}
           </a>
         </div>
-        <div class="amplify-form-signup">
+        <div class="amplify-form-signup" *ngIf="!shouldHide('ForgotPassword')">
           <a class="amplify-form-link" (click)="onForgotPassword()">
             {{ this.amplifyService.i18n().get('Reset Password') }}
           </a>
         </div>
-=======
-        <div class="amplify-form-signup" *ngIf="!shouldHide('SignUp')">No account? <a class="amplify-form-link" (click)="onSignUp()">Create account</a></div>
-        <div class="amplify-form-signup" *ngIf="!shouldHide('ForgotPassword')"><a class="amplify-form-link" (click)="onForgotPassword()">Reset Password</a></div>
->>>>>>> 90760f9f
       </div>
 
     </div>
@@ -87,11 +82,7 @@
     </div>
   </div>
 </div>
-<<<<<<< HEAD
 `;
-=======
-`
->>>>>>> 90760f9f
 
 @Component({
   selector: 'amplify-auth-sign-in-ionic',
@@ -102,17 +93,4 @@
   constructor(@Inject(AmplifyService) protected amplifyService: AmplifyService) {
     super(amplifyService);    
   }
-<<<<<<< HEAD
-=======
-
-  _setError(err) {
-    if (!err) {
-      this.errorMessage = null;
-      return;
-    }
-
-    alert(err.message || err);
-  }
-
->>>>>>> 90760f9f
 }