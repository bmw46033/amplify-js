import { Component, Input } from '@angular/core';
import { AmplifyService, AuthState } from '../../../providers';

const template = `
<div class="amplify-container" *ngIf="_show">
  <div class="amplify-form-container">
    <div class="amplify-form-body">

      <div class="amplify-form-header">Create a new account</div>

<<<<<<< HEAD
      <div class="amplify-form-cell-left" *ngIf="!shouldHide('SignIn')">
        <a class="amplify-form-link"
          (click)="onSignIn()"
        >Sign In</a>
=======
      <div class="amplify-form-row">
        <label class="amplify-input-label" for="amplifyUsername"> Username *</label>
        <input #amplifyUsername
          (keyup)="setUsername($event.target.value)"
          class="amplify-form-input"
          type="text"
          placeholder="Username"
        />
>>>>>>> a5e79e12
      </div>
      <div class="amplify-form-row">
        <label class="amplify-input-label" for="password">Password *</label>
        <input #password
          (keyup)="setPassword(password.value)"
          (keyup.enter)="onSignUp()"
          class="amplify-form-input"
          type="password"
          placeholder="Password"
        />
      </div>
      <div class="amplify-form-row">
        <label class="amplify-input-label" for="email">Email Address *</label>
        <input #email
          (keyup)="setEmail(email.value)"
          class="amplify-form-input"
          type="email"
          placeholder="Email"
        />
      </div>
      <div class="amplify-form-row">
        <label class="amplify-input-label" for="tel">Phone Number *</label>
        <div class="amplify-input-group">
          <div class="amplify-input-group-item">
          <select #countryCode
            name="countryCode" 
            class="amplify-select-phone-country" 
            (change)="setCountryCode(countryCode.value)"
            [value]="country_code">
            <option data-countryCode="US" value="1">USA (+1)</option>
            <option data-countryCode="GB" value="44" Selected>UK (+44)</option>
            <option data-countryCode="DZ" value="213">Algeria (+213)</option>
            <option data-countryCode="AD" value="376">Andorra (+376)</option>
            <option data-countryCode="AO" value="244">Angola (+244)</option>
            <option data-countryCode="AI" value="1264">Anguilla (+1264)</option>
            <option data-countryCode="AG" value="1268">Antigua &amp; Barbuda (+1268)</option>
            <option data-countryCode="AR" value="54">Argentina (+54)</option>
            <option data-countryCode="AM" value="374">Armenia (+374)</option>
            <option data-countryCode="AW" value="297">Aruba (+297)</option>
            <option data-countryCode="AU" value="61">Australia (+61)</option>
            <option data-countryCode="AT" value="43">Austria (+43)</option>
            <option data-countryCode="AZ" value="994">Azerbaijan (+994)</option>
            <option data-countryCode="BS" value="1242">Bahamas (+1242)</option>
            <option data-countryCode="BH" value="973">Bahrain (+973)</option>
            <option data-countryCode="BD" value="880">Bangladesh (+880)</option>
            <option data-countryCode="BB" value="1246">Barbados (+1246)</option>
            <option data-countryCode="BY" value="375">Belarus (+375)</option>
            <option data-countryCode="BE" value="32">Belgium (+32)</option>
            <option data-countryCode="BZ" value="501">Belize (+501)</option>
            <option data-countryCode="BJ" value="229">Benin (+229)</option>
            <option data-countryCode="BM" value="1441">Bermuda (+1441)</option>
            <option data-countryCode="BT" value="975">Bhutan (+975)</option>
            <option data-countryCode="BO" value="591">Bolivia (+591)</option>
            <option data-countryCode="BA" value="387">Bosnia Herzegovina (+387)</option>
            <option data-countryCode="BW" value="267">Botswana (+267)</option>
            <option data-countryCode="BR" value="55">Brazil (+55)</option>
            <option data-countryCode="BN" value="673">Brunei (+673)</option>
            <option data-countryCode="BG" value="359">Bulgaria (+359)</option>
            <option data-countryCode="BF" value="226">Burkina Faso (+226)</option>
            <option data-countryCode="BI" value="257">Burundi (+257)</option>
            <option data-countryCode="KH" value="855">Cambodia (+855)</option>
            <option data-countryCode="CM" value="237">Cameroon (+237)</option>
            <option data-countryCode="CA" value="1">Canada (+1)</option>
            <option data-countryCode="CV" value="238">Cape Verde Islands (+238)</option>
            <option data-countryCode="KY" value="1345">Cayman Islands (+1345)</option>
            <option data-countryCode="CF" value="236">Central African Republic (+236)</option>
            <option data-countryCode="CL" value="56">Chile (+56)</option>
            <option data-countryCode="CN" value="86">China (+86)</option>
            <option data-countryCode="CO" value="57">Colombia (+57)</option>
            <option data-countryCode="KM" value="269">Comoros (+269)</option>
            <option data-countryCode="CG" value="242">Congo (+242)</option>
            <option data-countryCode="CK" value="682">Cook Islands (+682)</option>
            <option data-countryCode="CR" value="506">Costa Rica (+506)</option>
            <option data-countryCode="HR" value="385">Croatia (+385)</option>
            <option data-countryCode="CU" value="53">Cuba (+53)</option>
            <option data-countryCode="CY" value="90392">Cyprus North (+90392)</option>
            <option data-countryCode="CY" value="357">Cyprus South (+357)</option>
            <option data-countryCode="CZ" value="42">Czech Republic (+42)</option>
            <option data-countryCode="DK" value="45">Denmark (+45)</option>
            <option data-countryCode="DJ" value="253">Djibouti (+253)</option>
            <option data-countryCode="DM" value="1809">Dominica (+1809)</option>
            <option data-countryCode="DO" value="1809">Dominican Republic (+1809)</option>
            <option data-countryCode="EC" value="593">Ecuador (+593)</option>
            <option data-countryCode="EG" value="20">Egypt (+20)</option>
            <option data-countryCode="SV" value="503">El Salvador (+503)</option>
            <option data-countryCode="GQ" value="240">Equatorial Guinea (+240)</option>
            <option data-countryCode="ER" value="291">Eritrea (+291)</option>
            <option data-countryCode="EE" value="372">Estonia (+372)</option>
            <option data-countryCode="ET" value="251">Ethiopia (+251)</option>
            <option data-countryCode="FK" value="500">Falkland Islands (+500)</option>
            <option data-countryCode="FO" value="298">Faroe Islands (+298)</option>
            <option data-countryCode="FJ" value="679">Fiji (+679)</option>
            <option data-countryCode="FI" value="358">Finland (+358)</option>
            <option data-countryCode="FR" value="33">France (+33)</option>
            <option data-countryCode="GF" value="594">French Guiana (+594)</option>
            <option data-countryCode="PF" value="689">French Polynesia (+689)</option>
            <option data-countryCode="GA" value="241">Gabon (+241)</option>
            <option data-countryCode="GM" value="220">Gambia (+220)</option>
            <option data-countryCode="GE" value="7880">Georgia (+7880)</option>
            <option data-countryCode="DE" value="49">Germany (+49)</option>
            <option data-countryCode="GH" value="233">Ghana (+233)</option>
            <option data-countryCode="GI" value="350">Gibraltar (+350)</option>
            <option data-countryCode="GR" value="30">Greece (+30)</option>
            <option data-countryCode="GL" value="299">Greenland (+299)</option>
            <option data-countryCode="GD" value="1473">Grenada (+1473)</option>
            <option data-countryCode="GP" value="590">Guadeloupe (+590)</option>
            <option data-countryCode="GU" value="671">Guam (+671)</option>
            <option data-countryCode="GT" value="502">Guatemala (+502)</option>
            <option data-countryCode="GN" value="224">Guinea (+224)</option>
            <option data-countryCode="GW" value="245">Guinea - Bissau (+245)</option>
            <option data-countryCode="GY" value="592">Guyana (+592)</option>
            <option data-countryCode="HT" value="509">Haiti (+509)</option>
            <option data-countryCode="HN" value="504">Honduras (+504)</option>
            <option data-countryCode="HK" value="852">Hong Kong (+852)</option>
            <option data-countryCode="HU" value="36">Hungary (+36)</option>
            <option data-countryCode="IS" value="354">Iceland (+354)</option>
            <option data-countryCode="IN" value="91">India (+91)</option>
            <option data-countryCode="ID" value="62">Indonesia (+62)</option>
            <option data-countryCode="IR" value="98">Iran (+98)</option>
            <option data-countryCode="IQ" value="964">Iraq (+964)</option>
            <option data-countryCode="IE" value="353">Ireland (+353)</option>
            <option data-countryCode="IL" value="972">Israel (+972)</option>
            <option data-countryCode="IT" value="39">Italy (+39)</option>
            <option data-countryCode="JM" value="1876">Jamaica (+1876)</option>
            <option data-countryCode="JP" value="81">Japan (+81)</option>
            <option data-countryCode="JO" value="962">Jordan (+962)</option>
            <option data-countryCode="KZ" value="7">Kazakhstan (+7)</option>
            <option data-countryCode="KE" value="254">Kenya (+254)</option>
            <option data-countryCode="KI" value="686">Kiribati (+686)</option>
            <option data-countryCode="KP" value="850">Korea North (+850)</option>
            <option data-countryCode="KR" value="82">Korea South (+82)</option>
            <option data-countryCode="KW" value="965">Kuwait (+965)</option>
            <option data-countryCode="KG" value="996">Kyrgyzstan (+996)</option>
            <option data-countryCode="LA" value="856">Laos (+856)</option>
            <option data-countryCode="LV" value="371">Latvia (+371)</option>
            <option data-countryCode="LB" value="961">Lebanon (+961)</option>
            <option data-countryCode="LS" value="266">Lesotho (+266)</option>
            <option data-countryCode="LR" value="231">Liberia (+231)</option>
            <option data-countryCode="LY" value="218">Libya (+218)</option>
            <option data-countryCode="LI" value="417">Liechtenstein (+417)</option>
            <option data-countryCode="LT" value="370">Lithuania (+370)</option>
            <option data-countryCode="LU" value="352">Luxembourg (+352)</option>
            <option data-countryCode="MO" value="853">Macao (+853)</option>
            <option data-countryCode="MK" value="389">Macedonia (+389)</option>
            <option data-countryCode="MG" value="261">Madagascar (+261)</option>
            <option data-countryCode="MW" value="265">Malawi (+265)</option>
            <option data-countryCode="MY" value="60">Malaysia (+60)</option>
            <option data-countryCode="MV" value="960">Maldives (+960)</option>
            <option data-countryCode="ML" value="223">Mali (+223)</option>
            <option data-countryCode="MT" value="356">Malta (+356)</option>
            <option data-countryCode="MH" value="692">Marshall Islands (+692)</option>
            <option data-countryCode="MQ" value="596">Martinique (+596)</option>
            <option data-countryCode="MR" value="222">Mauritania (+222)</option>
            <option data-countryCode="YT" value="269">Mayotte (+269)</option>
            <option data-countryCode="MX" value="52">Mexico (+52)</option>
            <option data-countryCode="FM" value="691">Micronesia (+691)</option>
            <option data-countryCode="MD" value="373">Moldova (+373)</option>
            <option data-countryCode="MC" value="377">Monaco (+377)</option>
            <option data-countryCode="MN" value="976">Mongolia (+976)</option>
            <option data-countryCode="MS" value="1664">Montserrat (+1664)</option>
            <option data-countryCode="MA" value="212">Morocco (+212)</option>
            <option data-countryCode="MZ" value="258">Mozambique (+258)</option>
            <option data-countryCode="MN" value="95">Myanmar (+95)</option>
            <option data-countryCode="NA" value="264">Namibia (+264)</option>
            <option data-countryCode="NR" value="674">Nauru (+674)</option>
            <option data-countryCode="NP" value="977">Nepal (+977)</option>
            <option data-countryCode="NL" value="31">Netherlands (+31)</option>
            <option data-countryCode="NC" value="687">New Caledonia (+687)</option>
            <option data-countryCode="NZ" value="64">New Zealand (+64)</option>
            <option data-countryCode="NI" value="505">Nicaragua (+505)</option>
            <option data-countryCode="NE" value="227">Niger (+227)</option>
            <option data-countryCode="NG" value="234">Nigeria (+234)</option>
            <option data-countryCode="NU" value="683">Niue (+683)</option>
            <option data-countryCode="NF" value="672">Norfolk Islands (+672)</option>
            <option data-countryCode="NP" value="670">Northern Marianas (+670)</option>
            <option data-countryCode="NO" value="47">Norway (+47)</option>
            <option data-countryCode="OM" value="968">Oman (+968)</option>
            <option data-countryCode="PW" value="680">Palau (+680)</option>
            <option data-countryCode="PA" value="507">Panama (+507)</option>
            <option data-countryCode="PG" value="675">Papua New Guinea (+675)</option>
            <option data-countryCode="PY" value="595">Paraguay (+595)</option>
            <option data-countryCode="PE" value="51">Peru (+51)</option>
            <option data-countryCode="PH" value="63">Philippines (+63)</option>
            <option data-countryCode="PL" value="48">Poland (+48)</option>
            <option data-countryCode="PT" value="351">Portugal (+351)</option>
            <option data-countryCode="PR" value="1787">Puerto Rico (+1787)</option>
            <option data-countryCode="QA" value="974">Qatar (+974)</option>
            <option data-countryCode="RE" value="262">Reunion (+262)</option>
            <option data-countryCode="RO" value="40">Romania (+40)</option>
            <option data-countryCode="RU" value="7">Russia (+7)</option>
            <option data-countryCode="RW" value="250">Rwanda (+250)</option>
            <option data-countryCode="SM" value="378">San Marino (+378)</option>
            <option data-countryCode="ST" value="239">Sao Tome &amp; Principe (+239)</option>
            <option data-countryCode="SA" value="966">Saudi Arabia (+966)</option>
            <option data-countryCode="SN" value="221">Senegal (+221)</option>
            <option data-countryCode="CS" value="381">Serbia (+381)</option>
            <option data-countryCode="SC" value="248">Seychelles (+248)</option>
            <option data-countryCode="SL" value="232">Sierra Leone (+232)</option>
            <option data-countryCode="SG" value="65">Singapore (+65)</option>
            <option data-countryCode="SK" value="421">Slovak Republic (+421)</option>
            <option data-countryCode="SI" value="386">Slovenia (+386)</option>
            <option data-countryCode="SB" value="677">Solomon Islands (+677)</option>
            <option data-countryCode="SO" value="252">Somalia (+252)</option>
            <option data-countryCode="ZA" value="27">South Africa (+27)</option>
            <option data-countryCode="ES" value="34">Spain (+34)</option>
            <option data-countryCode="LK" value="94">Sri Lanka (+94)</option>
            <option data-countryCode="SH" value="290">St. Helena (+290)</option>
            <option data-countryCode="KN" value="1869">St. Kitts (+1869)</option>
            <option data-countryCode="SC" value="1758">St. Lucia (+1758)</option>
            <option data-countryCode="SD" value="249">Sudan (+249)</option>
            <option data-countryCode="SR" value="597">Suriname (+597)</option>
            <option data-countryCode="SZ" value="268">Swaziland (+268)</option>
            <option data-countryCode="SE" value="46">Sweden (+46)</option>
            <option data-countryCode="CH" value="41">Switzerland (+41)</option>
            <option data-countryCode="SI" value="963">Syria (+963)</option>
            <option data-countryCode="TW" value="886">Taiwan (+886)</option>
            <option data-countryCode="TJ" value="7">Tajikstan (+7)</option>
            <option data-countryCode="TH" value="66">Thailand (+66)</option>
            <option data-countryCode="TG" value="228">Togo (+228)</option>
            <option data-countryCode="TO" value="676">Tonga (+676)</option>
            <option data-countryCode="TT" value="1868">Trinidad &amp; Tobago (+1868)</option>
            <option data-countryCode="TN" value="216">Tunisia (+216)</option>
            <option data-countryCode="TR" value="90">Turkey (+90)</option>
            <option data-countryCode="TM" value="7">Turkmenistan (+7)</option>
            <option data-countryCode="TM" value="993">Turkmenistan (+993)</option>
            <option data-countryCode="TC" value="1649">Turks &amp; Caicos Islands (+1649)</option>
            <option data-countryCode="TV" value="688">Tuvalu (+688)</option>
            <option data-countryCode="UG" value="256">Uganda (+256)</option>
            <option data-countryCode="UA" value="380">Ukraine (+380)</option>
            <option data-countryCode="AE" value="971">United Arab Emirates (+971)</option>
            <option data-countryCode="UY" value="598">Uruguay (+598)</option>
            <option data-countryCode="US" value="1">USA (+1)</option>
            <option data-countryCode="UZ" value="7">Uzbekistan (+7)</option>
            <option data-countryCode="VU" value="678">Vanuatu (+678)</option>
            <option data-countryCode="VA" value="379">Vatican City (+379)</option>
            <option data-countryCode="VE" value="58">Venezuela (+58)</option>
            <option data-countryCode="VN" value="84">Vietnam (+84)</option>
            <option data-countryCode="VG" value="84">Virgin Islands - British (+1284)</option>
            <option data-countryCode="VI" value="84">Virgin Islands - US (+1340)</option>
            <option data-countryCode="WF" value="681">Wallis &amp; Futuna (+681)</option>
            <option data-countryCode="YE" value="969">Yemen (North)(+969)</option>
            <option data-countryCode="YE" value="967">Yemen (South)(+967)</option>
            <option data-countryCode="ZM" value="260">Zambia (+260)</option>
            <option data-countryCode="ZW" value="263">Zimbabwe (+263)</option>
          </select>
        </div>
        <div class="amplify-input-group-item">
          <input #phone_number
            (keyup)="setPhoneNumber(phone_number.value)"
            class="amplify-form-input"
            type="text"
            placeholder="Phone Number"
          />
        </div>
      </div>
      </div>
      <div class="amplify-form-actions">
        
        <div class="amplify-form-cell-left">
          <div class="amplify-form-signup">Have an account? <a class="amplify-form-link" (click)="onSignIn()">Sign in</a></div>
        </div>

        <div class="amplify-form-cell-right">
          <button class="amplify-form-button"
          (click)="onSignUp()"
          >Sign Up</button>
        </div>

      </div>

    </div>

<<<<<<< HEAD
    <div class="amplify-form-row">
      <input #username
        (keyup)="setUsername(username.value)"
        class="amplify-form-input"
        type="text"
        placeholder="Username"
      />
    </div>
    <div class="amplify-form-row">
      <input #password
        (keyup)="setPassword(password.value)"
        (keyup.enter)="onSignUp()"
        class="amplify-form-input"
        type="password"
        placeholder="Password"
      />
    </div>
    <div class="amplify-form-row">
      <input #email
        (keyup)="setEmail(email.value)"
        class="amplify-form-input"
        type="text"
        placeholder="Email"
      />
    </div>
    <div class="amplify-form-row">
      <input #phone_number
        (keyup)="setPhoneNumber(phone_number.value)"
        class="amplify-form-input"
        type="text"
        placeholder="Phone Number"
      />
    </div>
    <div class="amplify-form-row" *ngIf="!shouldHide('ConfirmSignUp')">
      <div class="amplify-form-cell-right">
        <a class="amplify-form-link"
          (click)="onConfirmSignUp()"
        >Confirm a Code</a>
      </div>
    </div>
    <button class="amplify-form-button"
      (click)="onSignUp()"
    >Sign Up</button>
=======
>>>>>>> a5e79e12
  </div>

  <div class="amplify-alert" *ngIf="errorMessage">
    <div class="amplify-alert-body">
      <span class="amplify-alert-icon">&#9888;</span>
      <div class="amplify-alert-message">{{ errorMessage }}</div>
      <a class="amplify-alert-close" (click)="onAlertClose()">&times;</a>
    </div>
  </div>

</div>
`

@Component({
  selector: 'amplify-auth-sign-up-core',
  template: template
})
export class SignUpComponentCore {
  _authState: AuthState;
  _show: boolean;
  username: string;
  password: string;
  email: string;
  phone_number: string;
  country_code: string;
  complete_phone_number: string;
  errorMessage: string;
  amplifyService: AmplifyService;
  @Input() hide: string[] = [];

  constructor(amplifyService: AmplifyService) {
    this.amplifyService = amplifyService;
  }

  shouldHide(comp) {
    return this.hide.filter(item => item === comp)
            .length > 0;
  }

  @Input()
  set authState(authState: AuthState) {
    this._authState = authState;
    this._show = authState.state === 'signUp';
  }

  @Input()
  set data(data: any) {
    this._authState = data.authState;
    this._show = data.authState.state === 'signUp';
    this.hide = data.hide ? data.hide : this.hide;
  }

  setUsername(username: string) {
    this.username = username;
  }

  setPassword(password: string) {
    this.password = password;
  }

  setEmail(email: string) {
    this.email = email;
  }

  setPhoneNumber(phone_number: string) {
    this.phone_number = phone_number;
    this._setFinalPhoneNumber();
  }

  setCountryCode(country_code: string) {
    this.country_code = country_code;
    this._setFinalPhoneNumber();
  }

  onSignUp() {
    this.amplifyService.auth()
      .signUp(
        this.username,
        this.password,
        this.email,
        this.complete_phone_number
      )
      .then(user => this.amplifyService.setAuthState({ state: 'confirmSignUp', user: { 'username': this.username } }))
      .catch(err => this._setError(err));
  }

  onSignIn() {
    this.amplifyService.setAuthState({ state: 'signIn', user: null });
  }

  onConfirmSignUp() {
    this.amplifyService.setAuthState({ state: 'confirmSignUp', user: { 'username': this.username } });
  }

  onAlertClose() {
    this._setError(null);
  }

  _setError(err) {
    if (!err) {
      this.errorMessage = null;
      return;
    }

    this.errorMessage = err.message || err;
  }

  _setFinalPhoneNumber() {
    if (this.country_code && this.phone_number) {
      this.complete_phone_number = "+" + this.country_code + this.phone_number;
    }
  }
}<|MERGE_RESOLUTION|>--- conflicted
+++ resolved
@@ -8,12 +8,6 @@
 
       <div class="amplify-form-header">Create a new account</div>
 
-<<<<<<< HEAD
-      <div class="amplify-form-cell-left" *ngIf="!shouldHide('SignIn')">
-        <a class="amplify-form-link"
-          (click)="onSignIn()"
-        >Sign In</a>
-=======
       <div class="amplify-form-row">
         <label class="amplify-input-label" for="amplifyUsername"> Username *</label>
         <input #amplifyUsername
@@ -22,7 +16,6 @@
           type="text"
           placeholder="Username"
         />
->>>>>>> a5e79e12
       </div>
       <div class="amplify-form-row">
         <label class="amplify-input-label" for="password">Password *</label>
@@ -281,7 +274,7 @@
       </div>
       <div class="amplify-form-actions">
         
-        <div class="amplify-form-cell-left">
+        <div class="amplify-form-cell-left" *ngIf="!shouldHide('SignIn')">
           <div class="amplify-form-signup">Have an account? <a class="amplify-form-link" (click)="onSignIn()">Sign in</a></div>
         </div>
 
@@ -295,52 +288,6 @@
 
     </div>
 
-<<<<<<< HEAD
-    <div class="amplify-form-row">
-      <input #username
-        (keyup)="setUsername(username.value)"
-        class="amplify-form-input"
-        type="text"
-        placeholder="Username"
-      />
-    </div>
-    <div class="amplify-form-row">
-      <input #password
-        (keyup)="setPassword(password.value)"
-        (keyup.enter)="onSignUp()"
-        class="amplify-form-input"
-        type="password"
-        placeholder="Password"
-      />
-    </div>
-    <div class="amplify-form-row">
-      <input #email
-        (keyup)="setEmail(email.value)"
-        class="amplify-form-input"
-        type="text"
-        placeholder="Email"
-      />
-    </div>
-    <div class="amplify-form-row">
-      <input #phone_number
-        (keyup)="setPhoneNumber(phone_number.value)"
-        class="amplify-form-input"
-        type="text"
-        placeholder="Phone Number"
-      />
-    </div>
-    <div class="amplify-form-row" *ngIf="!shouldHide('ConfirmSignUp')">
-      <div class="amplify-form-cell-right">
-        <a class="amplify-form-link"
-          (click)="onConfirmSignUp()"
-        >Confirm a Code</a>
-      </div>
-    </div>
-    <button class="amplify-form-button"
-      (click)="onSignUp()"
-    >Sign Up</button>
-=======
->>>>>>> a5e79e12
   </div>
 
   <div class="amplify-alert" *ngIf="errorMessage">
@@ -352,7 +299,7 @@
   </div>
 
 </div>
-`
+`;
 
 @Component({
   selector: 'amplify-auth-sign-up-core',
