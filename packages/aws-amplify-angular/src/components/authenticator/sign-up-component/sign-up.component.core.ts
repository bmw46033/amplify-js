// tslint:disable
/*
 * Copyright 2017-2018 Amazon.com, Inc. or its affiliates. All Rights Reserved.
 *
 * Licensed under the Apache License, Version 2.0 (the "License"). You may not use this file except in compliance with
 * the License. A copy of the License is located at
 *
 *     http://aws.amazon.com/apache2.0/
 *
 * or in the "license" file accompanying this file. This file is distributed on an "AS IS" BASIS, WITHOUT WARRANTIES OR
 * CONDITIONS OF ANY KIND, either express or implied. See the License for the specific language governing permissions
 * and limitations under the License.
 */
// tslint:enable

import { Component, Input, OnInit, Inject } from '@angular/core';
import defaultSignUpFieldAssets, { signUpWithEmailFields, signUpWithPhoneNumberFields } from '../../../assets/default-sign-up-fields';
import { UsernameAttributes, PhoneFieldOutput } from '../types';
import { AmplifyService } from '../../../providers/amplify.service';
import { AuthState } from '../../../providers/auth.state';
<<<<<<< HEAD
import { labelMap, composePhoneNumber } from '../common';
=======
import { countrylist, country } from '../../../assets/countries';
import defaultSignUpFieldAssets from '../../../assets/default-sign-up-fields';
import { auth } from '../../../assets/data-test-attributes';
>>>>>>> c7361652

const template = `
<div class="amplify-container" *ngIf="_show">
  <div class="amplify-form-container" data-test="${auth.signUp.section}">
    <div class="amplify-form-body" data-test="${auth.signUp.bodySection}">
      <div
        class="amplify-form-header"
        data-test="${auth.signUp.headerSection}"
        >{{ this.amplifyService.i18n().get(this.header) }}</div>
      <div class="amplify-form-row" *ngFor="let field of signUpFields">
        <div *ngIf="field.key !== 'phone_number'">
          <label class="amplify-input-label">
            {{ this.amplifyService.i18n().get(field.label) }}
            <span *ngIf="field.required">*</span>
          </label>
          <input #{{field.key}}
            class="amplify-form-input"
            [ngClass]="{'amplify-input-invalid ': field.invalid}"
            type={{field.type}}
            [placeholder]="this.amplifyService.i18n().get(field.label)"
            [(ngModel)]="user[field.key]"
            name="field.key"
            data-test="${auth.signUp.nonPhoneNumberInput}"
            />
            <div *ngIf="field.key === 'password'" class="amplify-form-extra-details">
              {{passwordPolicy}}
            </div>
        </div>
        <div *ngIf="field.key === 'phone_number'">
<<<<<<< HEAD
          <amplify-auth-phone-field-core
            [label]="field.label"
            [required]="field.required"
            [placeholder]="field.placeholder"
            [defaultCountryCode]="country_code"
            (phoneFieldChanged)="onPhoneFieldChanged($event)"
          ></amplify-auth-phone-field-core>
=======
          <label class="amplify-input-label">
            {{ this.amplifyService.i18n().get(field.label) }}
            <span *ngIf="field.required">*</span>
          </label>
          <div class="amplify-input-group">
            <div class="amplify-input-group-item">
              <select #countryCode
                name="countryCode"
                [ngClass]="{'amplify-input-invalid ': field.invalid}"
                class="amplify-select-phone-country"
                [(ngModel)]="country_code">
                <option *ngFor="let country of countries"
                  value={{country.value}}>{{country.label}}
                </option>
              </select>
            </div>
            <div class="amplify-input-group-item">
              <input
                class="amplify-form-input"
                [placeholder]="this.amplifyService.i18n().get(field.label)"
                [ngClass]="{'amplify-input-invalid ': field.invalid}"
                [(ngModel)]="local_phone_number"
                name="local_phone_number"
                type={{field.type}}
                data-test="${auth.signUp.phoneNumberInput}"
              />
            </div>
          </div>
>>>>>>> c7361652
        </div>
      </div>
      <div class="amplify-form-actions">
        <div class="amplify-form-cell-left" *ngIf="!shouldHide('SignIn')">
          <div class="amplify-form-signup">
            {{ this.amplifyService.i18n().get('Have an account?') }}
            <a class="amplify-form-link" (click)="onSignIn()" data-test="${auth.signUp.signInLink}">
              {{ this.amplifyService.i18n().get('Sign in') }}
            </a>
          </div>
        </div>
        <div class="amplify-form-cell-right">
          <button class="amplify-form-button"
          (click)="onSignUp()"
          data-test="${auth.signUp.createAccountButton}"
          >{{ this.amplifyService.i18n().get('Create Account') }}</button>
        </div>
      </div>
    </div>
  </div>
  <div class="amplify-alert" *ngIf="errorMessage">
    <div class="amplify-alert-body">
      <span class="amplify-alert-icon">&#9888;</span>
      <div class="amplify-alert-message">{{ this.amplifyService.i18n().get(errorMessage) }}</div>
      <a class="amplify-alert-close" (click)="onAlertClose()">&times;</a>
    </div>
  </div>
</div>
`;

export class SignUpField{
  label: string;
  key: string;
  required?: boolean;
  type?: string;
  displayOrder?:number;
  invalid?: boolean;
  custom?: boolean;
  signUpWith?: boolean;
}

@Component({
  selector: 'amplify-auth-sign-up-core',
  template,
})

export class SignUpComponentCore implements OnInit {
  _authState: AuthState;
  _show: boolean;
  _signUpConfig: any;
  _usernameAttributes: string = 'username';
  user: any = {};
  local_phone_number: string;
  country_code: string = '1';
  header: string = 'Create a new account';
  defaultSignUpFields: SignUpField[] = defaultSignUpFieldAssets;
  signUpFields: SignUpField[] = this.defaultSignUpFields;
  errorMessage: string;
  hiddenFields: any = [];
  passwordPolicy: string;
  defaultCountryCode: string;
  protected logger: any;

  constructor(@Inject(AmplifyService) protected amplifyService: AmplifyService) {
    this.logger = this.amplifyService.logger('SignUpComponent');
  }

  @Input()
  set data(data: any) {
    this._authState = data.authState;
    this._show = data.authState.state === 'signUp';
    this._usernameAttributes = data.usernameAttributes;
    if (data.signUpConfig) {
      this._signUpConfig = data.signUpConfig;
      if (this._signUpConfig.defaultCountryCode) {
        this.country_code = this._signUpConfig.defaultCountryCode;
      }
      if (this._signUpConfig.signUpFields) {
        this.signUpFields = this._signUpConfig.signUpFields;
      }
      if (this._signUpConfig.header) {
        this.header = this._signUpConfig.header;
      }
      if (this._signUpConfig.hiddenDefaults) {
        this.hiddenFields = this._signUpConfig.hiddenDefaults;
      }
      
      if (this._usernameAttributes === UsernameAttributes.EMAIL) {
          this.signUpFields = signUpWithEmailFields;
          this.defaultSignUpFields = signUpWithEmailFields;
      } else if (this._usernameAttributes === UsernameAttributes.PHONE_NUMBER) {
          this.signUpFields = signUpWithPhoneNumberFields;
          this.defaultSignUpFields = signUpWithPhoneNumberFields;
      }

      if (this._signUpConfig.passwordPolicy) {
        this.passwordPolicy = this._signUpConfig.passwordPolicy;
      }
    }
  }

  @Input() hide: string[] = [];

  @Input()
  set usernameAttributes(usernameAttributes: string) {
    this._usernameAttributes = usernameAttributes;
    if (this._usernameAttributes === UsernameAttributes.EMAIL) {
        this.signUpFields = signUpWithEmailFields;
        this.defaultSignUpFields = signUpWithEmailFields;
    } else if (this._usernameAttributes === UsernameAttributes.PHONE_NUMBER) {
        this.signUpFields = signUpWithPhoneNumberFields;
        this.defaultSignUpFields = signUpWithPhoneNumberFields;
    }
  }

  @Input()
  set authState(authState: AuthState) {
    this._authState = authState;
    this._show = authState.state === 'signUp';
  }

  @Input()
  set signUpConfig(signUpConfig: any) {
    if (signUpConfig) {
      this._signUpConfig = signUpConfig;
      if (this._signUpConfig.defaultCountryCode) {
        this.country_code = this._signUpConfig.defaultCountryCode;
      }
      if (this._signUpConfig.signUpFields) {
        this.signUpFields = this._signUpConfig.signUpFields;
      }
      if (this._signUpConfig.header) {
        this.header = this._signUpConfig.header;
      }
      if (this._signUpConfig.hiddenDefaults) {
        this.hiddenFields = this._signUpConfig.hiddenDefaults;
      }
      if (this._signUpConfig.passwordPolicy) {
        this.passwordPolicy = this._signUpConfig.passwordPolicy;
      }
    }
  }

  ngOnInit() {
    if (!this.amplifyService.auth()){
      this.logger.warn('Auth module not registered on AmplifyService provider');
    }
    this.sortFields();
  }


  shouldHide(comp) {
    return this.hide.filter(item => item === comp)
      .length > 0;
  }

  onSignUp() {

    // validate  required inputs
    const validation = this.validate();
    if (validation && validation.length > 0) {
      return this._setError(`The following fields need to be filled out: ${validation.join(', ')}`);
    }

    // create user attribute property
    this.user.attributes = {};

    // format phone number if it is a signUpField
    const phoneNumberRequested = this.signUpFields.find((el) => {
      return el.key === 'phone_number';
    });
    if (phoneNumberRequested) {
      this.user.phone_number = composePhoneNumber(this.country_code, this.local_phone_number);
    }

    // create user key and value arrays
    const userKeys = Object.keys(this.user);
    const userValues = userKeys.map(key => this.user[key]);

    // format data for Cognito user pool
    userKeys.forEach((key, index) => {
      if (key !== 'username' && key !== 'password' && key !== 'attributes') {
        // needsPrefix determines if a custom attribute is indicated
        // and prepends 'custom:' to the key before sending to Cognito if needed
        const newKey = `${this.needPrefix(key) ? 'custom:' : ''}${key}`;
        this.user.attributes[newKey] = userValues[index];
      }
    });


    let labelCheck = false;
    this.signUpFields.forEach(field => {
        if (field.label === this.getUsernameLabel()) {
            this.amplifyService.logger(`Changing the username to the value of ${field.label}`, 'DEBUG');
            this.user.username = this.user.attributes[field.key] || this.user.username;
            labelCheck = true;
        }
    });
    if (!labelCheck && !this.user.username) {
      // if the customer customized the username field in the sign up form
      // He needs to either set the key of that field to 'username'
      // Or make the label of the field the same as the 'usernameAttributes'
      throw new Error(`Couldn't find the label: ${this.getUsernameLabel()}, in sign up fields according to usernameAttributes!`);
    }

    this.amplifyService.auth()
      .signUp(this.user)
      .then((user) => {
        const username = this.user.username;
        this.user = {};
        this.onAlertClose();
        this.amplifyService
        .setAuthState({ state: 'confirmSignUp', user: { 'username': username} });
      })
      .catch(err => this._setError(err));
  }

  onSignIn() {
    this.onAlertClose();
    this.amplifyService.setAuthState({ state: 'signIn', user: null });
  }

  needPrefix(key) {
    const field = this.signUpFields.find(e => e.key === key);
    if (key.indexOf('custom:') !== 0) {
      return field.custom ;
    } else if (key.indexOf('custom:') === 0 && field.custom === false) {
      this.logger.warn('Custom prefix prepended to key but custom field flag is set to false');
    }
    return null;
  }

  onConfirmSignUp() {
    this.onAlertClose();
    this.amplifyService
      .setAuthState({ state: 'confirmSignUp', user: { 'username': this.user.username } });
  }

  sortFields() {

    if (this.hiddenFields.length > 0){
      this.defaultSignUpFields = this.defaultSignUpFields.filter((d) => {
        return !this.hiddenFields.includes(d.key);
      });
    }

    if (this._signUpConfig &&
      this._signUpConfig.signUpFields &&
      this._signUpConfig.signUpFields.length > 0
    ) {

      if (!this._signUpConfig.hideAllDefaults) {
        // see if fields passed to component should override defaults
        this.defaultSignUpFields.forEach((f, i) => {
          const matchKey = this.signUpFields.findIndex((d) => {
            return d.key === f.key;
          });
          if (matchKey === -1) {
            this.signUpFields.push(f);
          }
        });
      }

      /*
        sort fields based on following rules:
        1. Fields with displayOrder are sorted before those without displayOrder
        2. Fields with conflicting displayOrder are sorted alphabetically by key
        3. Fields without displayOrder are sorted alphabetically by key
      */
      this.signUpFields.sort((a, b) => {
        if (a.displayOrder && b.displayOrder) {
          if (a.displayOrder < b.displayOrder) {
            return -1;
          } else if (a.displayOrder > b.displayOrder) {
            return 1;
          } else {
            if (a.key < b.key) {
              return -1;
            } else {
              return 1;
            }
          }
        } else if (!a.displayOrder && b.displayOrder) {
          return 1;
        } else if (a.displayOrder && !b.displayOrder) {
          return -1;
        } else if (!a.displayOrder && !b.displayOrder) {
          if (a.key < b.key) {
            return -1;
          } else {
            return 1;
          }
        }
      });
      this.signUpFields = this.removeHiddenFields();
    }

  }

  onAlertClose() {
    this._setError(null);
  }

  removeHiddenFields() {
    return this.signUpFields.filter((f) => {
        return !f.displayOrder || f.displayOrder !== -1;
    });
  }

  validate() {
    const invalids = [];
    this.signUpFields.map((el) => {
      if (el.key !== 'phone_number') {
        if (el.required && !this.user[el.key]) {
          el.invalid = true;
          invalids.push(this.amplifyService.i18n().get(el.label));
        } else {
          el.invalid = false;
        }
      } else {
        if (el.required && (!this.country_code || !this.local_phone_number)) {
          el.invalid = true;
          invalids.push(this.amplifyService.i18n().get(el.label));
        } else {
          el.invalid = false;
        }
      }
    });
    return invalids;
  }

  _setError(err) {
    if (!err) {
      this.errorMessage = null;
      return;
    }

    this.errorMessage = err.message || err;
  }

  getUsernameLabel() {
    return labelMap[this._usernameAttributes as string] || this._usernameAttributes;
  }

  onPhoneFieldChanged(event: PhoneFieldOutput) {
    this.country_code = event.country_code;
    this.local_phone_number = event.local_phone_number;
  }
}<|MERGE_RESOLUTION|>--- conflicted
+++ resolved
@@ -18,13 +18,8 @@
 import { UsernameAttributes, PhoneFieldOutput } from '../types';
 import { AmplifyService } from '../../../providers/amplify.service';
 import { AuthState } from '../../../providers/auth.state';
-<<<<<<< HEAD
 import { labelMap, composePhoneNumber } from '../common';
-=======
-import { countrylist, country } from '../../../assets/countries';
-import defaultSignUpFieldAssets from '../../../assets/default-sign-up-fields';
 import { auth } from '../../../assets/data-test-attributes';
->>>>>>> c7361652
 
 const template = `
 <div class="amplify-container" *ngIf="_show">
@@ -54,7 +49,6 @@
             </div>
         </div>
         <div *ngIf="field.key === 'phone_number'">
-<<<<<<< HEAD
           <amplify-auth-phone-field-core
             [label]="field.label"
             [required]="field.required"
@@ -62,36 +56,6 @@
             [defaultCountryCode]="country_code"
             (phoneFieldChanged)="onPhoneFieldChanged($event)"
           ></amplify-auth-phone-field-core>
-=======
-          <label class="amplify-input-label">
-            {{ this.amplifyService.i18n().get(field.label) }}
-            <span *ngIf="field.required">*</span>
-          </label>
-          <div class="amplify-input-group">
-            <div class="amplify-input-group-item">
-              <select #countryCode
-                name="countryCode"
-                [ngClass]="{'amplify-input-invalid ': field.invalid}"
-                class="amplify-select-phone-country"
-                [(ngModel)]="country_code">
-                <option *ngFor="let country of countries"
-                  value={{country.value}}>{{country.label}}
-                </option>
-              </select>
-            </div>
-            <div class="amplify-input-group-item">
-              <input
-                class="amplify-form-input"
-                [placeholder]="this.amplifyService.i18n().get(field.label)"
-                [ngClass]="{'amplify-input-invalid ': field.invalid}"
-                [(ngModel)]="local_phone_number"
-                name="local_phone_number"
-                type={{field.type}}
-                data-test="${auth.signUp.phoneNumberInput}"
-              />
-            </div>
-          </div>
->>>>>>> c7361652
         </div>
       </div>
       <div class="amplify-form-actions">
