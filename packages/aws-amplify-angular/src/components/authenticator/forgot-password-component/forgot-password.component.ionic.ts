--- conflicted
+++ resolved
@@ -9,21 +9,7 @@
   <div class="amplify-form-header amplify-form-header-ionic">Reset your password</div>
   <div class="amplify-form-text" *ngIf="!code_sent">You will receive a verification code to reset your password</div>
 
-<<<<<<< HEAD
-    <div class="amplify-form-row">
-      
-      <div class="amplify-form-cell-left" *ngIf="!shouldHide('SignIn')">
-        <a class="amplify-form-link"
-          (click)="onSignIn()"
-        >Back to Sign In</a>
-      </div>
-
-    </div>
-
-    <ion-list>
-=======
   <ion-list>
->>>>>>> a5e79e12
 
     <ion-item lines="none" *ngIf="!code_sent">
       <ion-label class="amplify-input-label amplify-input-label-ionic" position="stacked">Username *</ion-label>
@@ -85,7 +71,7 @@
 
 @Component({
   selector: 'amplify-auth-forgot-password-ionic',
-  template
+  template: template
 })
 export class ForgotPasswordComponentIonic extends ForgotPasswordComponentCore {
 
