// tslint:disable
/*
 * Copyright 2017-2018 Amazon.com, Inc. or its affiliates. All Rights Reserved.
 *
 * Licensed under the Apache License, Version 2.0 (the "License"). You may not use this file except in compliance with
 * the License. A copy of the License is located at
 *
 *     http://aws.amazon.com/apache2.0/
 *
 * or in the "license" file accompanying this file. This file is distributed on an "AS IS" BASIS, WITHOUT WARRANTIES OR
 * CONDITIONS OF ANY KIND, either express or implied. See the License for the specific language governing permissions
 * and limitations under the License.
 */
// tslint:enable

import { Component, Input, OnInit, Inject } from '@angular/core';
import { AmplifyService } from '../../../providers/amplify.service';
import { AuthState } from '../../../providers/auth.state';
<<<<<<< HEAD
import { labelMap } from '../common';
=======
import { auth } from '../../../assets/data-test-attributes';
>>>>>>> c7361652

const template = `
<div class="amplify-container" *ngIf="_show">
<div class="amplify-form-container" data-test="${auth.confirmSignUp.section}">
  <div class="amplify-form-body" data-test="${auth.confirmSignUp.bodySection}">
    <div
      class="amplify-form-header"
      data-test="${auth.confirmSignUp.headerSection}"
    >
      {{ this.amplifyService.i18n().get('Confirm Sign up') }}</div>
    <div class="amplify-form-row">
      <label class="amplify-input-label" for="amplifyUsername">
        {{ this.amplifyService.i18n().get(getUsernameLabel()) }}
      </label>
      <input
        #amplifyUsername
        class="amplify-form-input"
        type="text"
        disabled
        placeholder="{{ this.amplifyService.i18n().get(getUsernameLabel()) }}"
        [value]="username"
        data-test="${auth.confirmSignUp.usernameInput}"
      />
    </div>
    <div class="amplify-form-row">
      <label class="amplify-input-label" for="code">
        {{ this.amplifyService.i18n().get('Confirmation Code *') }}
      </label>
      <input #code
        (change)="setCode(code.value)"
        (keyup)="setCode(code.value)"
        (keyup.enter)="onConfirm()"
        class="amplify-form-input"
        type="text"
        placeholder="{{ this.amplifyService.i18n().get('Enter your Code') }}"
        data-test="${auth.confirmSignUp.confirmationCodeInput}"
      />
      <span class="amplify-form-action">{{ this.amplifyService.i18n().get('Lost your code?') }}
        <a class="amplify-form-link"
            (click)="onResend()"
            data-test="${auth.confirmSignUp.resendCodeLink}"
          >{{ this.amplifyService.i18n().get('Resend Code') }}</a></span>
    </div>
    <div class="amplify-form-actions">
      <div class="amplify-form-cell-left">
        <div class="amplify-form-actions-left">
          <a
            class="amplify-form-link"
            (click)="onSignIn()"
            data-test="${auth.confirmSignUp.backToSignInLink}"
            >
            {{ this.amplifyService.i18n().get('Back to Sign in') }}
          </a>
        </div>
      </div>
      <div class="amplify-form-cell-right">
        <button
          class="amplify-form-button"
          (click)="onConfirm()"
          data-test="${auth.confirmSignUp.confirmButton}"
          >{{ this.amplifyService.i18n().get('Confirm') }}</button>
      </div>
    </div>
  </div>
</div>
<div class="amplify-alert" *ngIf="errorMessage">
  <div class="amplify-alert-body">
    <span class="amplify-alert-icon">&#9888;</span>
    <div class="amplify-alert-message">{{ this.amplifyService.i18n().get(errorMessage) }}</div>
    <a class="amplify-alert-close" (click)="onAlertClose()">&times;</a>
  </div>
</div>
</div>
`;

@Component({
  selector: 'amplify-auth-confirm-sign-up-core',
  template
})

export class ConfirmSignUpComponentCore implements OnInit {
  _authState: AuthState;
  _show: boolean;
  _usernameAttributes: string = 'username';
  username: string;
  code: string;
  errorMessage: string;
  protected logger: any;

  constructor(@Inject(AmplifyService) protected amplifyService: AmplifyService) {
    this.logger = this.amplifyService.logger('ConfirmSignUpComponent');
  }

  @Input()
  set data(data: any) {
    this.hide = data.hide ? data.hide : this.hide;
    this._authState = data.authState;
    this._show = data.authState.state === 'confirmSignUp';
    this.username = data.authState.user? data.authState.user.username || '' : '';
  }

  @Input() hide: string[] = [];

  @Input()
  set authState(authState: AuthState) {
    this._authState = authState;
    this._show = authState.state === 'confirmSignUp';

    this.username = authState.user? authState.user.username || '' : '';
  }

  @Input()
  set usernameAttributes(usernameAttributes: string) {
    this._usernameAttributes = usernameAttributes;
  }

  ngOnInit() {
    if (!this.amplifyService.auth()){
      throw new Error('Auth module not registered on AmplifyService provider');
    }
  }
  shouldHide(comp) {
    return this.hide.filter(item => item === comp)
      .length > 0;
  }

  setUsername(username: string) {
    this.username = username;
  }

  setCode(code: string) {
    this.code = code;
  }

  onConfirm() {
    this.amplifyService.auth()
      .confirmSignUp(
        this.username,
        this.code
      )
      .then(() => this.logger.info('confirm success'))
      .catch(err => this._setError(err));
  }

  onResend() {
    this.amplifyService.auth().resendSignUp(this.username)
      .then(() => this.logger.info('code resent'))
      .catch(err => this._setError(err));
  }

  onSignIn() {
    this.onAlertClose();
    this.amplifyService.setAuthState({ state: 'signIn', user: null });
  }

  onAlertClose() {
    this._setError(null);
  }

  _setError(err) {
    if (!err) {
      this.errorMessage = null;
      return;
    }

    this.errorMessage = err.message || err;
  }

  getUsernameLabel() {
    return labelMap[this._usernameAttributes as string] || this._usernameAttributes;
  }
}<|MERGE_RESOLUTION|>--- conflicted
+++ resolved
@@ -16,11 +16,8 @@
 import { Component, Input, OnInit, Inject } from '@angular/core';
 import { AmplifyService } from '../../../providers/amplify.service';
 import { AuthState } from '../../../providers/auth.state';
-<<<<<<< HEAD
 import { labelMap } from '../common';
-=======
 import { auth } from '../../../assets/data-test-attributes';
->>>>>>> c7361652
 
 const template = `
 <div class="amplify-container" *ngIf="_show">
