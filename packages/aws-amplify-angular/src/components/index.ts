--- conflicted
+++ resolved
@@ -1,8 +1,4 @@
 export * from './storage';
 export * from './authenticator';
-<<<<<<< HEAD
 export * from './common';
-export { ComponentMount } from './component.mount'
-=======
-export * from './common';
->>>>>>> 2dc94c9f
+export { ComponentMount } from './component.mount'