/*
 * Copyright 2017-2019 Amazon.com, Inc. or its affiliates. All Rights Reserved.
 *
 * Licensed under the Apache License, Version 2.0 (the "License"). You may not use this file except in compliance with
 * the License. A copy of the License is located at
 *
 *     http://aws.amazon.com/apache2.0/
 *
 * or in the "license" file accompanying this file. This file is distributed on an "AS IS" BASIS, WITHOUT WARRANTIES OR
 * CONDITIONS OF ANY KIND, either express or implied. See the License for the specific language governing permissions
 * and limitations under the License.
 */
import {
	ConsoleLogger as Logger,
	Hub,
	Credentials,
	Parser,
	getAmplifyUserAgent,
<<<<<<< HEAD
=======
	ICredentials,
>>>>>>> 1b1df679
} from '@aws-amplify/core';
import {
	S3Client,
	GetObjectCommand,
	DeleteObjectCommand,
	ListObjectsCommand,
	GetObjectCommandOutput,
	DeleteObjectCommandInput,
	CopyObjectCommandInput,
	CopyObjectCommand,
	PutObjectCommandInput,
	GetObjectCommandInput,
} from '@aws-sdk/client-s3';
import { formatUrl } from '@aws-sdk/util-format-url';
import { createRequest } from '@aws-sdk/util-create-request';
import { S3RequestPresigner } from '@aws-sdk/s3-request-presigner';
import { AxiosHttpHandler, SEND_DOWNLOAD_PROGRESS_EVENT, SEND_UPLOAD_PROGRESS_EVENT } from './axios-http-handler';
import {
	StorageOptions,
	StorageProvider,
	S3ProviderGetConfig,
	S3ProviderGetOuput,
	S3ProviderPutConfig,
	S3ProviderRemoveConfig,
	S3ProviderListOutput,
	S3ProviderListConfig,
	S3ProviderPutOutput,
	S3ProviderCopyConfig,
	S3ProviderCopyOutput,
	S3CopySource,
	S3CopyDestination,
	StorageLevel,
	CustomPrefix,
	S3ProviderRemoveOutput,
} from '../types';
import { StorageErrorStrings } from '../common/StorageErrorStrings';
import { AWSS3ProviderManagedUpload } from './AWSS3ProviderManagedUpload';
import * as events from 'events';
import { CancelTokenSource } from 'axios';

const logger = new Logger('AWSS3Provider');

const AMPLIFY_SYMBOL = (typeof Symbol !== 'undefined' &&
typeof Symbol.for === 'function'
	? Symbol.for('amplify_default')
	: '@@amplify_default') as Symbol;
const SET_CONTENT_LENGTH_HEADER = 'contentLengthMiddleware';
const DEFAULT_STORAGE_LEVEL = 'public';
const DEFAULT_PRESIGN_EXPIRATION = 900;

<<<<<<< HEAD
const dispatchStorageEvent = (
	track: boolean,
	event: string,
	attrs: any,
	metrics: any,
	message: string
) => {
=======
const dispatchStorageEvent = (track: boolean, event: string, attrs: any, metrics: any, message: string): void => {
>>>>>>> 1b1df679
	if (track) {
		const data = { attrs };
		if (metrics) {
			data['metrics'] = metrics;
		}
		Hub.dispatch(
			'storage',
			{
				event,
				data,
				message,
			},
			'Storage',
			AMPLIFY_SYMBOL
		);
	}
};

const localTestingStorageEndpoint = 'http://localhost:20005';
/**
 * Provide storage methods to use AWS S3
 */
export class AWSS3Provider implements StorageProvider {
	static readonly CATEGORY = 'Storage';
	static readonly PROVIDER_NAME = 'AWSS3';
	private _config: StorageOptions;

	/**
	 * Initialize Storage with AWS configurations
	 * @param {Object} config - Configuration object for storage
	 */
	constructor(config?: StorageOptions) {
		this._config = config ? config : {};
		logger.debug('Storage Options', this._config);
	}

	/**
	 * get the category of the plugin
	 */
	public getCategory(): string {
		return AWSS3Provider.CATEGORY;
	}

	/**
	 * get provider name of the plugin
	 */
	getProviderName(): string {
		return AWSS3Provider.PROVIDER_NAME;
	}

	/**
	 * Configure Storage part with aws configuration
	 * @param {Object} config - Configuration of the Storage
	 * @return {Object} - Current configuration
	 */
	public configure(config?): object {
		logger.debug('configure Storage', config);
		if (!config) return this._config;
		const amplifyConfig = Parser.parseMobilehubConfig(config);
		this._config = Object.assign({}, this._config, amplifyConfig.Storage);
		if (!this._config.bucket) {
			logger.debug('Do not have bucket yet');
		}
		return this._config;
	}

	/**
	 * Copy an object from a source object to a new object within the same bucket. Can optionally copy files across
	 * different level or identityId (if source object's level is 'protected').
	 *
	 * @async
	 * @param {S3CopySource} src - Key and optionally access level and identityId of the source object.
	 * @param {S3CopyDestination} dest - Key and optionally access level of the destination object.
	 * @param {S3ProviderCopyConfig} [config] - Optional configuration for s3 commands.
	 * @return {Promise<S3ProviderCopyOutput>} The key of the copied object.
	 */
	public async copy(
		src: S3CopySource,
		dest: S3CopyDestination,
<<<<<<< HEAD
		config?: CopyObjectConfig
	): Promise<CopyResult> {
=======
		config?: S3ProviderCopyConfig
	): Promise<S3ProviderCopyOutput> {
>>>>>>> 1b1df679
		const credentialsOK = await this._ensureCredentials();
		if (!credentialsOK || !this._isWithCredentials(this._config)) {
			throw new Error(StorageErrorStrings.NO_CREDENTIALS);
		}
		const opt = Object.assign({}, this._config, config);
		const {
			acl,
			bucket,
			cacheControl,
			expires,
			track,
			serverSideEncryption,
			SSECustomerAlgorithm,
			SSECustomerKey,
			SSECustomerKeyMD5,
			SSEKMSKeyId,
		} = opt;
		const {
			level: srcLevel = DEFAULT_STORAGE_LEVEL,
			identityId: srcIdentityId,
			key: srcKey,
		} = src;
		const { level: destLevel = DEFAULT_STORAGE_LEVEL, key: destKey } = dest;
		if (!srcKey || typeof srcKey !== 'string') {
			throw new Error(StorageErrorStrings.NO_SRC_KEY);
		}
		if (!destKey || typeof destKey !== 'string') {
			throw new Error(StorageErrorStrings.NO_DEST_KEY);
		}
		if (srcLevel !== 'protected' && srcIdentityId) {
			logger.warn(
				`You may copy files from another user if the source level is "protected", currently it's ${srcLevel}`
			);
		}
		const srcPrefix = this._prefix({
			...opt,
			level: srcLevel,
			...(srcIdentityId && { identityId: srcIdentityId }),
		});
		const destPrefix = this._prefix({ ...opt, level: destLevel });
		const finalSrcKey = `${bucket}/${srcPrefix}${srcKey}`;
		const finalDestKey = `${destPrefix}${destKey}`;
		logger.debug(`copying ${finalSrcKey} to ${finalDestKey}`);

		const params: CopyObjectCommandInput = {
			Bucket: bucket,
			CopySource: finalSrcKey,
			Key: finalDestKey,
			// Copies over metadata like contentType as well
			MetadataDirective: 'COPY',
		};

		if (cacheControl) params.CacheControl = cacheControl;
		if (expires) params.Expires = expires;
		if (serverSideEncryption) {
			params.ServerSideEncryption = serverSideEncryption;
		}
		if (SSECustomerAlgorithm) {
			params.SSECustomerAlgorithm = SSECustomerAlgorithm;
		}
		if (SSECustomerKey) {
			params.SSECustomerKey = SSECustomerKey;
		}
		if (SSECustomerKeyMD5) {
			params.SSECustomerKeyMD5 = SSECustomerKeyMD5;
		}
		if (SSEKMSKeyId) {
			params.SSEKMSKeyId = SSEKMSKeyId;
		}
		if (acl) params.ACL = acl;

		const s3 = this._createNewS3Client(opt);
		s3.middlewareStack.remove(SET_CONTENT_LENGTH_HEADER);
		try {
			await s3.send(new CopyObjectCommand(params));
			dispatchStorageEvent(
				track,
				'copy',
				{
					method: 'copy',
					result: 'success',
				},
				null,
				`Copy success from ${srcKey} to ${destKey}`
			);
			return {
				key: destKey,
			};
		} catch (error) {
			dispatchStorageEvent(
				track,
				'copy',
				{
					method: 'copy',
					result: 'failed',
				},
				null,
				`Copy failed from ${srcKey} to ${destKey}`
			);
			throw error;
		}
	}

	/**
	 * Get a presigned URL of the file or the object data when download:true
	 *
	 * @param {string} key - key of the object
	 * @param {S3ProviderGetConfig} [config] - Optional configuration for the underlying S3 command
	 * @return {Promise<string | GetObjectCommandOutput>} - A promise resolves to Amazon S3 presigned URL or the
	 * GetObjectCommandOutput if download is set to true on success
	 */
	public async get<T extends S3ProviderGetConfig & StorageOptions>(
		key: string,
		config?: T
	): Promise<S3ProviderGetOuput<T>>;
	public async get(
		key: string,
		config?: S3ProviderGetConfig & StorageOptions
	): Promise<string | GetObjectCommandOutput> {
		const credentialsOK = await this._ensureCredentials();
		if (!credentialsOK || !this._isWithCredentials(this._config)) {
			throw new Error(StorageErrorStrings.NO_CREDENTIALS);
		}
		const opt = Object.assign({}, this._config, config);
		const {
			bucket,
			download,
			cacheControl,
			contentDisposition,
			contentEncoding,
			contentLanguage,
			contentType,
			expires,
			track,
			progressCallback,
		} = opt;
		const {
			serverSideEncryption,
			SSECustomerAlgorithm,
			SSECustomerKey,
			SSECustomerKeyMD5,
			SSEKMSKeyId,
		} = opt;

		const prefix = this._prefix(opt);
		const final_key = prefix + key;
		const emitter = new events.EventEmitter();
		const s3 = this._createNewS3Client(opt, emitter);
		logger.debug('get ' + key + ' from ' + final_key);

		const params: GetObjectCommandInput = {
			Bucket: bucket,
			Key: final_key,
		};

		// See: https://docs.aws.amazon.com/AWSJavaScriptSDK/latest/AWS/S3.html#getObject-property
		if (cacheControl) params.ResponseCacheControl = cacheControl;
		if (contentDisposition)
			params.ResponseContentDisposition = contentDisposition;
		if (contentEncoding) params.ResponseContentEncoding = contentEncoding;
		if (contentLanguage) params.ResponseContentLanguage = contentLanguage;
		if (contentType) params.ResponseContentType = contentType;

		if (serverSideEncryption) {
			params.ServerSideEncryption = serverSideEncryption;
			if (SSEKMSKeyId) {
				params.SSEKMSKeyId = SSEKMSKeyId;
			}
		}
		if (SSECustomerAlgorithm) {
			params.SSECustomerAlgorithm = SSECustomerAlgorithm;
		}
		if (SSECustomerKey) {
			params.SSECustomerKey = SSECustomerKey;
		}
		if (SSECustomerKeyMD5) {
			params.SSECustomerKeyMD5 = SSECustomerKeyMD5;
		}

		if (download === true) {
			const getObjectCommand = new GetObjectCommand(params);
			try {
				if (progressCallback) {
					if (typeof progressCallback === 'function') {
						emitter.on(SEND_DOWNLOAD_PROGRESS_EVENT, progress => {
							progressCallback(progress);
						});
					} else {
						logger.warn('progressCallback should be a function, not a ' + typeof progressCallback);
					}
				}
				const response = await s3.send(getObjectCommand);
				emitter.removeAllListeners(SEND_DOWNLOAD_PROGRESS_EVENT);
				dispatchStorageEvent(
					track,
					'download',
					{ method: 'get', result: 'success' },
					{
						fileSize: Number(response.Body['size'] || response.Body['length']),
					},
					`Download success for ${key}`
				);
				return response;
			} catch (error) {
				dispatchStorageEvent(
					track,
					'download',
					{
						method: 'get',
						result: 'failed',
					},
					null,
					`Download failed with ${error.message}`
				);
				throw error;
			}
		}

		try {
			const signer = new S3RequestPresigner({ ...s3.config });
			const request = await createRequest(s3, new GetObjectCommand(params));
<<<<<<< HEAD
			const url = formatUrl(
				(await signer.presign(request, { expiresIn: params.Expires })) as any
			);
			dispatchStorageEvent(
				track,
				'getSignedUrl',
				{ method: 'get', result: 'success' },
				null,
				`Signed URL: ${url}`
			);
=======
			// Default is 15 mins as defined in V2 AWS SDK
			const url = formatUrl(await signer.presign(request, { expiresIn: expires || DEFAULT_PRESIGN_EXPIRATION }));
			dispatchStorageEvent(track, 'getSignedUrl', { method: 'get', result: 'success' }, null, `Signed URL: ${url}`);
>>>>>>> 1b1df679
			return url;
		} catch (error) {
			logger.warn('get signed url error', error);
			dispatchStorageEvent(
				track,
				'getSignedUrl',
				{ method: 'get', result: 'failed' },
				null,
				`Could not get a signed URL for ${key}`
			);
			throw error;
		}
	}

	/**
	 * Put a file in S3 bucket specified to configure method
	 * @param {string} key - key of the object
	 * @param {PutObjectCommandInput["Body"]} object - File to be put in Amazon S3 bucket
	 * @param {S3ProviderPutConfig} [config] - Optional configuration for the underlying S3 command
	 * @return {Promise<S3ProviderPutOutput>} - promise resolves to an object with the new object's key on success
	 */
	public async put(
		key: string,
		object: PutObjectCommandInput['Body'],
		config?: S3ProviderPutConfig
	): Promise<S3ProviderPutOutput> {
		const credentialsOK = await this._ensureCredentials();
		if (!credentialsOK || !this._isWithCredentials(this._config)) {
			throw new Error(StorageErrorStrings.NO_CREDENTIALS);
		}
		const opt = Object.assign({}, this._config, config);
		const { bucket, track, progressCallback } = opt;
		const {
			contentType,
			contentDisposition,
			contentEncoding,
			cacheControl,
			expires,
			metadata,
			tagging,
			acl,
		} = opt;
		const {
			serverSideEncryption,
			SSECustomerAlgorithm,
			SSECustomerKey,
			SSECustomerKeyMD5,
			SSEKMSKeyId,
		} = opt;
		const type = contentType ? contentType : 'binary/octet-stream';

		const prefix = this._prefix(opt);
		const final_key = prefix + key;
		logger.debug('put ' + key + ' to ' + final_key);

		const params: PutObjectCommandInput = {
			Bucket: bucket,
			Key: final_key,
			Body: object,
			ContentType: type,
		};
		if (cacheControl) {
			params.CacheControl = cacheControl;
		}
		if (contentDisposition) {
			params.ContentDisposition = contentDisposition;
		}
		if (contentEncoding) {
			params.ContentEncoding = contentEncoding;
		}
		if (expires) {
			params.Expires = expires;
		}
		if (metadata) {
			params.Metadata = metadata;
		}
		if (tagging) {
			params.Tagging = tagging;
		}
		if (SSECustomerAlgorithm) {
			params.SSECustomerAlgorithm = SSECustomerAlgorithm;
		}
		if (serverSideEncryption) {
			params.ServerSideEncryption = serverSideEncryption;
<<<<<<< HEAD
			if (SSEKMSKeyId) {
				params.SSEKMSKeyId = SSEKMSKeyId;
			}
=======
		}
		if (SSECustomerAlgorithm) {
			params.SSECustomerAlgorithm = SSECustomerAlgorithm;
		}
		if (SSECustomerKey) {
			params.SSECustomerKey = SSECustomerKey;
		}
		if (SSECustomerKeyMD5) {
			params.SSECustomerKeyMD5 = SSECustomerKeyMD5;
		}
		if (SSEKMSKeyId) {
			params.SSEKMSKeyId = SSEKMSKeyId;
>>>>>>> 1b1df679
		}
		if (SSECustomerKey) {
			params.SSECustomerKey = SSECustomerKey;
		}
		if (SSECustomerKeyMD5) {
			params.SSECustomerKeyMD5 = SSECustomerKeyMD5;
		}

		const emitter = new events.EventEmitter();
		const uploader = new AWSS3ProviderManagedUpload(params, opt, emitter);

		if (acl) {
			params.ACL = acl;
		}

		try {
			if (progressCallback) {
				if (typeof progressCallback === 'function') {
					emitter.on(SEND_UPLOAD_PROGRESS_EVENT, progress => {
						progressCallback(progress);
					});
				} else {
					logger.warn(
						'progressCallback should be a function, not a ' +
							typeof progressCallback
					);
				}
			}

			const response = await uploader.upload();

			logger.debug('upload result', response);
			dispatchStorageEvent(
				track,
				'upload',
				{ method: 'put', result: 'success' },
				null,
				`Upload success for ${key}`
			);
			return {
				key,
			};
		} catch (error) {
			logger.warn('error uploading', error);
			dispatchStorageEvent(
				track,
				'upload',
				{ method: 'put', result: 'failed' },
				null,
				`Error uploading ${key}`
			);
			throw error;
		}
	}

	/**
	 * Remove the object for specified key
	 * @param {string} key - key of the object
	 * @param {S3ProviderRemoveConfig} [config] - Optional configuration for the underlying S3 command
	 * @return {Promise<S3ProviderRemoveOutput>} - Promise resolves upon successful removal of the object
	 */
	public async remove(key: string, config?: S3ProviderRemoveConfig): Promise<S3ProviderRemoveOutput> {
		const credentialsOK = await this._ensureCredentials();
		if (!credentialsOK || !this._isWithCredentials(this._config)) {
			throw new Error(StorageErrorStrings.NO_CREDENTIALS);
		}
		const opt = Object.assign({}, this._config, config);
		const { bucket, track } = opt;

		const prefix = this._prefix(opt);
		const final_key = prefix + key;
		const s3 = this._createNewS3Client(opt);
		logger.debug('remove ' + key + ' from ' + final_key);

		const params: DeleteObjectCommandInput = {
			Bucket: bucket,
			Key: final_key,
		};

		const deleteObjectCommand = new DeleteObjectCommand(params);

		try {
			const response = await s3.send(deleteObjectCommand);
			dispatchStorageEvent(
				track,
				'delete',
				{ method: 'remove', result: 'success' },
				null,
				`Deleted ${key} successfully`
			);
			return response;
		} catch (error) {
			dispatchStorageEvent(
				track,
				'delete',
				{ method: 'remove', result: 'failed' },
				null,
				`Deletion of ${key} failed with ${error}`
			);
			throw error;
		}
	}

	/**
	 * List bucket objects relative to the level and prefix specified
	 * @param {string} path - the path that contains objects
	 * @param {S3ProviderListConfig} [config] - Optional configuration for the underlying S3 command
	 * @return {Promise<S3ProviderListOutput>} - Promise resolves to list of keys, eTags, lastModified and file size for
	 * all objects in path
	 */
	public async list(path: string, config?: S3ProviderListConfig): Promise<S3ProviderListOutput> {
		const credentialsOK = await this._ensureCredentials();
		if (!credentialsOK || !this._isWithCredentials(this._config)) {
			throw new Error(StorageErrorStrings.NO_CREDENTIALS);
		}
		const opt = Object.assign({}, this._config, config);
		const { bucket, track, maxKeys } = opt;

		const prefix = this._prefix(opt);
		const final_path = prefix + path;
		const s3 = this._createNewS3Client(opt);
		logger.debug('list ' + path + ' from ' + final_path);

		const params = {
			Bucket: bucket,
			Prefix: final_path,
			MaxKeys: maxKeys,
		};

		const listObjectsCommand = new ListObjectsCommand(params);

		try {
			const response = await s3.send(listObjectsCommand);
			let list: S3ProviderListOutput = [];
			if (response && response.Contents) {
				list = response.Contents.map(item => {
					return {
						key: item.Key.substr(prefix.length),
						eTag: item.ETag,
						lastModified: item.LastModified,
						size: item.Size,
					};
				});
			}
			dispatchStorageEvent(
				track,
				'list',
				{ method: 'list', result: 'success' },
				null,
				`${list.length} items returned from list operation`
			);
			logger.debug('list', list);
			return list;
		} catch (error) {
			logger.warn('list error', error);
			dispatchStorageEvent(
				track,
				'list',
				{ method: 'list', result: 'failed' },
				null,
				`Listing items failed: ${error.message}`
			);
			throw error;
		}
	}

	private async _ensureCredentials(): Promise<boolean> {
		try {
			const credentials = await Credentials.get();
			if (!credentials) return false;
			const cred = Credentials.shear(credentials);
			logger.debug('set credentials for storage', cred);
			this._config.credentials = cred;

			return true;
		} catch (error) {
			logger.warn('ensure credentials error', error);
			return false;
		}
	}

	private _isWithCredentials(config: StorageOptions): config is StorageOptions & { credentials: ICredentials } {
		return typeof config === 'object' && config.hasOwnProperty('credentials');
	}

	private _prefix(config: {
		credentials: ICredentials;
		level?: StorageLevel;
		customPrefix?: CustomPrefix;
		identityId?: string;
	}): string {
		const { credentials, level } = config;

		const customPrefix = config.customPrefix || {};
		const identityId = config.identityId || credentials.identityId;
		const privatePath =
			(customPrefix.private !== undefined ? customPrefix.private : 'private/') +
			identityId +
			'/';
		const protectedPath =
			(customPrefix.protected !== undefined
				? customPrefix.protected
				: 'protected/') +
			identityId +
			'/';
		const publicPath =
			customPrefix.public !== undefined ? customPrefix.public : 'public/';

		switch (level) {
			case 'private':
				return privatePath;
			case 'protected':
				return protectedPath;
			default:
				return publicPath;
		}
	}

	/**
	 * Creates an S3 client with new V3 aws sdk
	 */
<<<<<<< HEAD
	private _createNewS3Client(config, emitter?: events.EventEmitter) {
		const {
			region,
			credentials,
			cancelTokenSource,
			dangerouslyConnectToHttpEndpointForTesting,
		} = config;
=======
	private _createNewS3Client(
		config: {
			credentials: ICredentials;
			region?: string;
			cancelTokenSource?: CancelTokenSource;
			dangerouslyConnectToHttpEndpointForTesting?: boolean;
		},
		emitter?: events.EventEmitter
	): S3Client {
		const { region, credentials, cancelTokenSource, dangerouslyConnectToHttpEndpointForTesting } = config;
>>>>>>> 1b1df679
		let localTestingConfig = {};

		if (dangerouslyConnectToHttpEndpointForTesting) {
			localTestingConfig = {
				endpoint: localTestingStorageEndpoint,
				tls: false,
				bucketEndpoint: false,
				forcePathStyle: true,
			};
		}

		const s3client = new S3Client({
			region,
			credentials,
			customUserAgent: getAmplifyUserAgent(),
			...localTestingConfig,
			requestHandler: new AxiosHttpHandler({}, emitter, cancelTokenSource),
		});
		return s3client;
	}
}

/**
 * @deprecated use named import
 */
export default AWSS3Provider;<|MERGE_RESOLUTION|>--- conflicted
+++ resolved
@@ -16,10 +16,7 @@
 	Credentials,
 	Parser,
 	getAmplifyUserAgent,
-<<<<<<< HEAD
-=======
 	ICredentials,
->>>>>>> 1b1df679
 } from '@aws-amplify/core';
 import {
 	S3Client,
@@ -36,7 +33,11 @@
 import { formatUrl } from '@aws-sdk/util-format-url';
 import { createRequest } from '@aws-sdk/util-create-request';
 import { S3RequestPresigner } from '@aws-sdk/s3-request-presigner';
-import { AxiosHttpHandler, SEND_DOWNLOAD_PROGRESS_EVENT, SEND_UPLOAD_PROGRESS_EVENT } from './axios-http-handler';
+import {
+	AxiosHttpHandler,
+	SEND_DOWNLOAD_PROGRESS_EVENT,
+	SEND_UPLOAD_PROGRESS_EVENT,
+} from './axios-http-handler';
 import {
 	StorageOptions,
 	StorageProvider,
@@ -70,17 +71,13 @@
 const DEFAULT_STORAGE_LEVEL = 'public';
 const DEFAULT_PRESIGN_EXPIRATION = 900;
 
-<<<<<<< HEAD
 const dispatchStorageEvent = (
 	track: boolean,
 	event: string,
 	attrs: any,
 	metrics: any,
 	message: string
-) => {
-=======
-const dispatchStorageEvent = (track: boolean, event: string, attrs: any, metrics: any, message: string): void => {
->>>>>>> 1b1df679
+): void => {
 	if (track) {
 		const data = { attrs };
 		if (metrics) {
@@ -160,13 +157,8 @@
 	public async copy(
 		src: S3CopySource,
 		dest: S3CopyDestination,
-<<<<<<< HEAD
-		config?: CopyObjectConfig
-	): Promise<CopyResult> {
-=======
 		config?: S3ProviderCopyConfig
 	): Promise<S3ProviderCopyOutput> {
->>>>>>> 1b1df679
 		const credentialsOK = await this._ensureCredentials();
 		if (!credentialsOK || !this._isWithCredentials(this._config)) {
 			throw new Error(StorageErrorStrings.NO_CREDENTIALS);
@@ -355,7 +347,10 @@
 							progressCallback(progress);
 						});
 					} else {
-						logger.warn('progressCallback should be a function, not a ' + typeof progressCallback);
+						logger.warn(
+							'progressCallback should be a function, not a ' +
+								typeof progressCallback
+						);
 					}
 				}
 				const response = await s3.send(getObjectCommand);
@@ -388,9 +383,11 @@
 		try {
 			const signer = new S3RequestPresigner({ ...s3.config });
 			const request = await createRequest(s3, new GetObjectCommand(params));
-<<<<<<< HEAD
+			// Default is 15 mins as defined in V2 AWS SDK
 			const url = formatUrl(
-				(await signer.presign(request, { expiresIn: params.Expires })) as any
+				await signer.presign(request, {
+					expiresIn: expires || DEFAULT_PRESIGN_EXPIRATION,
+				})
 			);
 			dispatchStorageEvent(
 				track,
@@ -399,11 +396,6 @@
 				null,
 				`Signed URL: ${url}`
 			);
-=======
-			// Default is 15 mins as defined in V2 AWS SDK
-			const url = formatUrl(await signer.presign(request, { expiresIn: expires || DEFAULT_PRESIGN_EXPIRATION }));
-			dispatchStorageEvent(track, 'getSignedUrl', { method: 'get', result: 'success' }, null, `Signed URL: ${url}`);
->>>>>>> 1b1df679
 			return url;
 		} catch (error) {
 			logger.warn('get signed url error', error);
@@ -483,20 +475,12 @@
 		if (tagging) {
 			params.Tagging = tagging;
 		}
+		if (serverSideEncryption) {
+			params.ServerSideEncryption = serverSideEncryption;
+		}
 		if (SSECustomerAlgorithm) {
 			params.SSECustomerAlgorithm = SSECustomerAlgorithm;
 		}
-		if (serverSideEncryption) {
-			params.ServerSideEncryption = serverSideEncryption;
-<<<<<<< HEAD
-			if (SSEKMSKeyId) {
-				params.SSEKMSKeyId = SSEKMSKeyId;
-			}
-=======
-		}
-		if (SSECustomerAlgorithm) {
-			params.SSECustomerAlgorithm = SSECustomerAlgorithm;
-		}
 		if (SSECustomerKey) {
 			params.SSECustomerKey = SSECustomerKey;
 		}
@@ -505,13 +489,6 @@
 		}
 		if (SSEKMSKeyId) {
 			params.SSEKMSKeyId = SSEKMSKeyId;
->>>>>>> 1b1df679
-		}
-		if (SSECustomerKey) {
-			params.SSECustomerKey = SSECustomerKey;
-		}
-		if (SSECustomerKeyMD5) {
-			params.SSECustomerKeyMD5 = SSECustomerKeyMD5;
 		}
 
 		const emitter = new events.EventEmitter();
@@ -567,7 +544,10 @@
 	 * @param {S3ProviderRemoveConfig} [config] - Optional configuration for the underlying S3 command
 	 * @return {Promise<S3ProviderRemoveOutput>} - Promise resolves upon successful removal of the object
 	 */
-	public async remove(key: string, config?: S3ProviderRemoveConfig): Promise<S3ProviderRemoveOutput> {
+	public async remove(
+		key: string,
+		config?: S3ProviderRemoveConfig
+	): Promise<S3ProviderRemoveOutput> {
 		const credentialsOK = await this._ensureCredentials();
 		if (!credentialsOK || !this._isWithCredentials(this._config)) {
 			throw new Error(StorageErrorStrings.NO_CREDENTIALS);
@@ -616,7 +596,10 @@
 	 * @return {Promise<S3ProviderListOutput>} - Promise resolves to list of keys, eTags, lastModified and file size for
 	 * all objects in path
 	 */
-	public async list(path: string, config?: S3ProviderListConfig): Promise<S3ProviderListOutput> {
+	public async list(
+		path: string,
+		config?: S3ProviderListConfig
+	): Promise<S3ProviderListOutput> {
 		const credentialsOK = await this._ensureCredentials();
 		if (!credentialsOK || !this._isWithCredentials(this._config)) {
 			throw new Error(StorageErrorStrings.NO_CREDENTIALS);
@@ -687,7 +670,9 @@
 		}
 	}
 
-	private _isWithCredentials(config: StorageOptions): config is StorageOptions & { credentials: ICredentials } {
+	private _isWithCredentials(
+		config: StorageOptions
+	): config is StorageOptions & { credentials: ICredentials } {
 		return typeof config === 'object' && config.hasOwnProperty('credentials');
 	}
 
@@ -727,15 +712,6 @@
 	/**
 	 * Creates an S3 client with new V3 aws sdk
 	 */
-<<<<<<< HEAD
-	private _createNewS3Client(config, emitter?: events.EventEmitter) {
-		const {
-			region,
-			credentials,
-			cancelTokenSource,
-			dangerouslyConnectToHttpEndpointForTesting,
-		} = config;
-=======
 	private _createNewS3Client(
 		config: {
 			credentials: ICredentials;
@@ -745,8 +721,12 @@
 		},
 		emitter?: events.EventEmitter
 	): S3Client {
-		const { region, credentials, cancelTokenSource, dangerouslyConnectToHttpEndpointForTesting } = config;
->>>>>>> 1b1df679
+		const {
+			region,
+			credentials,
+			cancelTokenSource,
+			dangerouslyConnectToHttpEndpointForTesting,
+		} = config;
 		let localTestingConfig = {};
 
 		if (dangerouslyConnectToHttpEndpointForTesting) {
