--- conflicted
+++ resolved
@@ -41,19 +41,11 @@
   },
   "homepage": "https://aws-amplify.github.io/",
   "dependencies": {
-<<<<<<< HEAD
-    "@aws-amplify/core": "3.8.11",
-    "@aws-sdk/client-s3": "^3.4.1",
-    "@aws-sdk/s3-request-presigner": "^3.4.1",
-    "@aws-sdk/util-create-request": "^3.4.1",
-    "@aws-sdk/util-format-url": "^3.4.1",
-=======
     "@aws-amplify/core": "3.8.23",
     "@aws-sdk/client-s3": "3.6.1",
     "@aws-sdk/s3-request-presigner": "3.6.1",
     "@aws-sdk/util-create-request": "3.6.1",
     "@aws-sdk/util-format-url": "3.6.1",
->>>>>>> fd27546b
     "axios": "0.21.1",
     "events": "^3.1.0",
     "sinon": "^7.5.0"
