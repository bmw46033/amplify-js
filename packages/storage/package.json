{
  "name": "@aws-amplify/storage",
<<<<<<< HEAD
  "version": "1.0.15",
=======
  "version": "1.0.16-unstable.4",
>>>>>>> 6dbed222
  "description": "Storage category of aws-amplify",
  "main": "./lib/index.js",
  "module": "./lib/index.js",
  "typings": "./lib/index.d.ts",
  "publishConfig": {
    "access": "public"
  },
  "scripts": {
    "test": "tslint 'src/**/*.ts' && jest --coverage",
    "build-with-test": "npm run clean && npm test && tsc && webpack",
    "build": "npm run clean && tsc && webpack",
    "clean": "rimraf lib lib-esm dist",
    "format": "tsfmt --useTsfmt tsfmt.json -r src/**/*.ts",
    "lint": "tslint 'src/**/*.ts'"
  },
  "repository": {
    "type": "git",
    "url": "git+https://github.com/aws/aws-amplify.git"
  },
  "author": "Amazon Web Services",
  "license": "Apache-2.0",
  "bugs": {
    "url": "https://github.com/aws/aws-amplify/issues"
  },
  "homepage": "https://github.com/aws/aws-amplify#readme",
  "devDependencies": {
    "@types/jest": "^20.0.8",
    "@types/node": "^8.10.15",
    "awesome-typescript-loader": "^3.2.2",
    "babel-loader": "^7.1.2",
    "babel-preset-es2015": "^6.24.1",
    "babel-preset-react": "^6.24.1",
    "babel-preset-stage-2": "^6.24.1",
    "compression-webpack-plugin": "^1.1.3",
    "find": "^0.2.7",
    "jest": "^22.4.3",
    "json-loader": "^0.5.7",
    "prepend-file": "^1.3.1",
    "prettier": "^1.7.4",
    "rimraf": "^2.6.2",
    "source-map-loader": "^0.2.1",
    "ts-jest": "^22.0.0",
    "tslint": "^5.7.0",
    "tslint-config-airbnb": "^5.8.0",
    "typescript-formatter": "^6.0.0",
    "uglifyjs-webpack-plugin": "^0.4.6",
    "webpack": "^3.5.5"
  },
  "dependencies": {
<<<<<<< HEAD
    "@aws-amplify/core": "^1.0.15",
    "aws-sdk": "^2.312.0"
=======
    "@aws-amplify/core": "^1.0.16-unstable.3"
>>>>>>> 6dbed222
  },
  "jest": {
    "transform": {
      "^.+\\.(js|jsx|ts|tsx)$": "<rootDir>../../node_modules/ts-jest/preprocessor.js"
    },
    "testRegex": "(/__tests__/.*|\\.(test|spec))\\.(tsx?|jsx?)$",
    "moduleFileExtensions": [
      "ts",
      "tsx",
      "js",
      "json",
      "jsx"
    ],
    "testEnvironment": "jsdom",
    "testURL": "http://localhost/",
    "mapCoverage": true,
    "coverageThreshold": {
      "global": {
        "branches": 0,
        "functions": 0,
        "lines": 0,
        "statements": 0
      }
    },
    "coveragePathIgnorePatterns": [
      "/node_modules/"
    ]
  }
}<|MERGE_RESOLUTION|>--- conflicted
+++ resolved
@@ -1,10 +1,6 @@
 {
   "name": "@aws-amplify/storage",
-<<<<<<< HEAD
-  "version": "1.0.15",
-=======
   "version": "1.0.16-unstable.4",
->>>>>>> 6dbed222
   "description": "Storage category of aws-amplify",
   "main": "./lib/index.js",
   "module": "./lib/index.js",
@@ -54,12 +50,7 @@
     "webpack": "^3.5.5"
   },
   "dependencies": {
-<<<<<<< HEAD
-    "@aws-amplify/core": "^1.0.15",
-    "aws-sdk": "^2.312.0"
-=======
     "@aws-amplify/core": "^1.0.16-unstable.3"
->>>>>>> 6dbed222
   },
   "jest": {
     "transform": {
