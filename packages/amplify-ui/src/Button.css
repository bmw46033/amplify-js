@import './Theme.css';

.button {
	min-width: 153px;
	display: inline-block;
	margin-bottom: 0;
	font-size: 12px;
	font-weight: 400;
	line-height: 1.42857143;
	text-align: center;
	white-space: nowrap;
	vertical-align: middle;
	touch-action: manipulation;
	cursor: pointer;
	user-select: none;
	background-image: none;
	color: var(--button-color);
	background-color: var(--button-background-color);
	border-color: #ccc;
	text-transform: uppercase;
	padding: 14px 0;
	letter-spacing: 1.1px;
	border: none;
}

.button:active {
	opacity: 1;
	background-color: var(--button-click);
}

.button:hover,
.signInButton:hover {
	opacity: 0.8;
}

.button:disabled {
	opacity: 1;
	cursor: auto;
	background-color: var(--ion-color-primary-tint);
}

.signInButton {
	position: relative;
	width: 100%;
	border-radius: 4px;
	margin-bottom: 10px;
	cursor: pointer;
	padding: 0;
	color: var(--deepSquidInk);
	font-size: 14px;
	box-sizing: content-box;
}

#googleSignInButton {
	background-color: #4285f4;
	font-family: Roboto;
	border: 1px solid #4285f4;
	color: var(--white);
}

#googleSignInButton > .signInButtonIcon {
	background-color: var(--white);
	border-radius: 4px 0 0 4px;
	height: 28px;
	width: 28px;
	padding: 12px;
}

#auth0SignInButton {
	background-color: #eb5424;
	font-family: Roboto;
	border: 1px solid #e14615;
	color: #fff;
}

#auth0SignInButton > .signInButtonIcon {
	border-radius: 4px 0 0 4px;
	height: 28px;
	width: 28px;
	padding: 12px;
	fill: #fff;
}

#facebookSignInButton {
	background-color: #4267b2;
	border-color: #4267b2;
	font-family: 'Helvetica Neue';
	color: var(--white);
}

#facebookSignInButton > .signInButtonIcon {
	height: 33px;
	width: 18px;
	padding: 10px 14px;
}

#amazonSignInButton {
	background-color: var(--amazonOrange);
	border: none;
	color: var(--white);
	font-family: 'Amazon Ember';
}

#amazonSignInButton > .signInButtonIcon {
	padding: 10px;
	height: 32px;
	width: 32px;
}

#oAuthSignInButton {
	background-color: var(--white);
	color: var(--deepSquidInk);
}

.signInButtonIcon {
	position: absolute;
	left: 0;
<<<<<<< HEAD
=======
	box-sizing: content-box;
>>>>>>> b82c5119
}

.signInButtonContent {
	text-align: center;
	display: block;
	padding: 18px 0;
	text-align: left;
	white-space: nowrap;
	overflow: hidden;
	text-overflow: ellipsis;
	text-align: center;
<<<<<<< HEAD
}
.linkButton {
	border: 0;
	font-size: inherit;
	padding: 0;
	color: var(--link-color);
	cursor: pointer;
	background-color: transparent;
}

.linkButton:hover {
	text-decoration: underline;
=======
	line-height: initial;
>>>>>>> b82c5119
}<|MERGE_RESOLUTION|>--- conflicted
+++ resolved
@@ -115,10 +115,7 @@
 .signInButtonIcon {
 	position: absolute;
 	left: 0;
-<<<<<<< HEAD
-=======
 	box-sizing: content-box;
->>>>>>> b82c5119
 }
 
 .signInButtonContent {
@@ -130,8 +127,9 @@
 	overflow: hidden;
 	text-overflow: ellipsis;
 	text-align: center;
-<<<<<<< HEAD
+  line-height: initial;
 }
+
 .linkButton {
 	border: 0;
 	font-size: inherit;
@@ -143,7 +141,4 @@
 
 .linkButton:hover {
 	text-decoration: underline;
-=======
-	line-height: initial;
->>>>>>> b82c5119
 }