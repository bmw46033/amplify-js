import * as React from 'react';
import { Component } from 'react';

import { JS, I18n, ConsoleLogger as Logger } from '@aws-amplify/core';
import Auth from '@aws-amplify/auth';

import AmplifyTheme from '../Amplify-UI/Amplify-UI-Theme';
import {
    FormSection,
    SectionBody,
    Strike,
} from '../Amplify-UI/Amplify-UI-Components-React';

import {
    GoogleButton,
    FacebookButton,
    AmazonButton,
    OAuthButton,
    Auth0Button
} from './Provider';

const logger = new Logger('FederatedSignIn');

export class FederatedButtons extends Component {
    google(google_client_id) {
        if (!google_client_id) { return null; }

        const { theme, onStateChange } = this.props;
        return <GoogleButton
                google_client_id={google_client_id}
                theme={theme}
                onStateChange={onStateChange}
              />;
    }

    facebook(facebook_app_id) {
        if (!facebook_app_id) { return null; }

        const { theme, onStateChange } = this.props;
        return <FacebookButton
                facebook_app_id={facebook_app_id}
                theme={theme}
                onStateChange={onStateChange}
                />;
    }

    amazon(amazon_client_id) {
        if (!amazon_client_id) { return null; }

        const { theme, onStateChange } = this.props;
        return <AmazonButton
                amazon_client_id={amazon_client_id}
                theme={theme}
                onStateChange={onStateChange}
              />;
    }

    OAuth(oauth_config) {
        if (!oauth_config) { return null;}
        const { theme, onStateChange } = this.props;
        return <OAuthButton
                label={oauth_config? oauth_config.label : undefined}
                theme={theme}
                onStateChange={onStateChange}
              />;
    }

    auth0(auth0) {
        if (!auth0) { return null;}
        const { theme, onStateChange } = this.props;
        return <Auth0Button
                label={auth0? auth0.label : undefined}
                theme={theme}
                onStateChange={onStateChange}
                auth0={auth0}
              />
    }

    render() {
        const { authState } = this.props;
        if (!['signIn', 'signedOut', 'signedUp'].includes(authState)) { return null; }

        const federated = this.props.federated || {};
        if (!Auth || typeof Auth.configure !== 'function') {
            throw new Error('No Auth module found, please ensure @aws-amplify/auth is imported');
        }

        const { oauth={} } = Auth.configure();
        // backward compatibility
        if (oauth['domain']) {
            federated.oauth_config = Object.assign({}, federated.oauth_config, oauth);
        } else if (oauth.awsCognito) {
            federated.oauth_config = Object.assign({}, federated.oauth_config, oauth.awsCognito);
        }

        if (oauth.auth0) {
            federated.auth0 = Object.assign({}, federated.auth0, oauth.auth0);
        }

        if (JS.isEmpty(federated)) { return null; }

        const { google_client_id, facebook_app_id, amazon_client_id, oauth_config, auth0 } = federated;

        const theme = this.props.theme || AmplifyTheme;
        return (
            <div>
                <div>
                {this.google(google_client_id)}
                </div>
                <div>
                {this.facebook(facebook_app_id)}
                </div>
                <div>
                {this.amazon(amazon_client_id)}
                </div>
                <div>
                {this.OAuth(oauth_config)}
                </div>
<<<<<<< HEAD
                <div>
                {this.auth0(auth0)}
                </div>
                <Strike>or</Strike>
=======
                <Strike>{I18n.get('or')}</Strike>
>>>>>>> c0b9a16a
            </div>
        );
    }
}

export default class FederatedSignIn extends Component {
    render() {
        const { authState, onStateChange } = this.props;
        const federated = this.props.federated || {};
        if (!Auth || typeof Auth.configure !== 'function') {
            throw new Error('No Auth module found, please ensure @aws-amplify/auth is imported');
        }
        
         const { oauth={} } = Auth.configure();
        // backward compatibility
        if (oauth['domain']) {
            federated.oauth_config = Object.assign({}, federated.oauth_config, oauth);
        } else if (oauth.awsCognito) {
            federated.oauth_config = Object.assign({}, federated.oauth_config, oauth.awsCognito);
        }

        if (oauth.auth0) {
            federated.auth0 = Object.assign({}, federated.auth0, oauth.auth0);
        }

        if (!federated) {
            logger.debug('federated prop is empty. show nothing');
            logger.debug('federated={google_client_id: , facebook_app_id: , amazon_client_id}');
            return null;
        }
        if (!['signIn', 'signedOut', 'signedUp'].includes(authState)) { return null; }
        logger.debug('federated Config is', federated);
        const theme = this.props.theme || AmplifyTheme;
        return (
            <FormSection theme={theme}>
                <SectionBody theme={theme}>
                    <FederatedButtons
                        federated={federated}
                        theme={theme}
                        authState={authState}
                        onStateChange={onStateChange}
                    />
                </SectionBody>
            </FormSection>
        );
    }
}<|MERGE_RESOLUTION|>--- conflicted
+++ resolved
@@ -116,14 +116,10 @@
                 <div>
                 {this.OAuth(oauth_config)}
                 </div>
-<<<<<<< HEAD
                 <div>
                 {this.auth0(auth0)}
                 </div>
-                <Strike>or</Strike>
-=======
                 <Strike>{I18n.get('or')}</Strike>
->>>>>>> c0b9a16a
             </div>
         );
     }
