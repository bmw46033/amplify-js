/*
 * Copyright 2017-2018 Amazon.com, Inc. or its affiliates. All Rights Reserved.
 *
 * Licensed under the Apache License, Version 2.0 (the "License"). You may not use this file except in compliance with
 * the License. A copy of the License is located at
 *
 *     http://aws.amazon.com/apache2.0/
 *
 * or in the "license" file accompanying this file. This file is distributed on an "AS IS" BASIS, WITHOUT WARRANTIES OR
 * CONDITIONS OF ANY KIND, either express or implied. See the License for the specific language governing permissions
 * and limitations under the License.
 */

<<<<<<< HEAD
import * as React from 'react';
import { Component } from 'react';
import { Amplify, Hub, I18n, ConsoleLogger as Logger } from '@aws-amplify/core';
=======
import React, { Component } from 'react';
import Amplify, { I18n, ConsoleLogger as Logger, Hub } from '@aws-amplify/core';
>>>>>>> 5ea478d8
import Auth from '@aws-amplify/auth';
import Greetings from './Greetings';
import SignIn from './SignIn';
import ConfirmSignIn from './ConfirmSignIn';
import RequireNewPassword from './RequireNewPassword';
import SignUp from './SignUp';
import ConfirmSignUp from './ConfirmSignUp';
import VerifyContact from './VerifyContact';
import ForgotPassword from './ForgotPassword';
import TOTPSetup from './TOTPSetup';

import AmplifyTheme from '../Amplify-UI/Amplify-UI-Theme';
import AmplifyMessageMap from '../AmplifyMessageMap';

import { Container, Toast } from '../Amplify-UI/Amplify-UI-Components-React';

const logger = new Logger('Authenticator');

export default class Authenticator extends Component {
    constructor(props) {
        super(props);

        this.handleStateChange = this.handleStateChange.bind(this);
        this.handleAuthEvent = this.handleAuthEvent.bind(this);
        this.onHubCapsule = this.onHubCapsule.bind(this);

        this.state = { auth: props.authState || 'loading' };
        Hub.listen('auth', this);
    }

    componentDidMount() {
        const config = this.props.amplifyConfig;
        if (config) {
            Amplify.configure(config);
        }
        this._isMounted = true;
        this.checkUser()
    }

    componentWillUnmount() {
        this._isMounted = false;
    }
    checkUser() {
        const { auth } = this.state;
        if (!Auth || typeof Auth.currentAuthenticatedUser !== 'function') {
            throw new Error('No Auth module found, please ensure @aws-amplify/auth is imported');
        }
        return Auth.currentAuthenticatedUser()
            .then(user => {
                if (!this._isMounted) { return; }
                if (auth !== 'signedIn') {
                    this.setState({
                        authState: 'signedIn',
                        authData: user
                    });
                    this.handleStateChange('signedIn', user);
                }
            })
            .catch(err => {
                if (!this._isMounted) { return; }
                Auth.signOut().then(() => this.handleStateChange('signedOut'));
            });
    }

    onHubCapsule(capsule) {
        const { channel, payload, source } = capsule;
        if (channel === 'auth' && (payload.event === 'configured' || payload.event === 'cognitoHostedUI')) { 
            this.checkUser(); 
        }
    }

    handleStateChange(state, data) {
        logger.debug('authenticator state change ' + state, data);
        if (state === this.state.auth) { return; }

        if (state === 'signedOut') { state = 'signIn'; }
        this.setState({ auth: state, authData: data, error: null });
        if (this.props.onStateChange) { this.props.onStateChange(state, data); }
    }

    handleAuthEvent(state, event) {
        if (event.type === 'error') {
            const map = this.props.errorMessage || AmplifyMessageMap;
            const message = (typeof map === 'string')? map : map(event.data);
            this.setState({ error: message, showToast: true });
            
        }
    }

    render() {
        const { auth, authData } = this.state;
        const theme = this.props.theme || AmplifyTheme;
        const messageMap = this.props.errorMessage || AmplifyMessageMap;

        let { hideDefault, hide = [], federated } = this.props;
        if (hideDefault) {
            hide = hide.concat([
                Greetings,
                SignIn,
                ConfirmSignIn,
                RequireNewPassword,
                SignUp,
                ConfirmSignUp,
                VerifyContact,
                ForgotPassword,
                TOTPSetup
            ]);
        }
        const props_children = this.props.children || [];

        const default_children = [
            <Greetings/>,
            <SignIn federated={federated}/>,
            <ConfirmSignIn/>,
            <RequireNewPassword/>,
            <SignUp/>,
            <ConfirmSignUp/>,
            <VerifyContact/>,
            <ForgotPassword/>,
            <TOTPSetup/>
        ];

        const props_children_names  = React.Children.map(props_children, child => child.type.name)
        hide = hide.filter((component) =>!props_children_names.includes(component.name))
        const render_props_children = React.Children.map(props_children, (child, index) => {
            return React.cloneElement(child, {
                    key: 'aws-amplify-authenticator-props-children-' + index,
                    theme: theme,
                    messageMap: messageMap,
                    authState: auth,
                    authData: authData,
                    onStateChange: this.handleStateChange,
                    onAuthEvent: this.handleAuthEvent,
                    hide: hide
                });
        });
       
        const render_default_children = hideDefault ? [] : React.Children.map(default_children, (child, index) => {
                return React.cloneElement(child, {
                    key: 'aws-amplify-authenticator-default-children-' + index,
                    theme: theme,
                    messageMap: messageMap,
                    authState: auth,
                    authData: authData,
                    onStateChange: this.handleStateChange,
                    onAuthEvent: this.handleAuthEvent,
                    hide: hide
                });
            });

        const render_children = render_default_children.concat(render_props_children);
        const error = this.state.error;        

        return (
            <Container theme={theme}>
                {this.state.showToast && 
                    <Toast onClose={() => this.setState({showToast: false})}>
                        { I18n.get(error) }
                    </Toast>
                }
                {render_children}
            </Container>
        )
    }
}<|MERGE_RESOLUTION|>--- conflicted
+++ resolved
@@ -11,14 +11,9 @@
  * and limitations under the License.
  */
 
-<<<<<<< HEAD
 import * as React from 'react';
 import { Component } from 'react';
-import { Amplify, Hub, I18n, ConsoleLogger as Logger } from '@aws-amplify/core';
-=======
-import React, { Component } from 'react';
 import Amplify, { I18n, ConsoleLogger as Logger, Hub } from '@aws-amplify/core';
->>>>>>> 5ea478d8
 import Auth from '@aws-amplify/auth';
 import Greetings from './Greetings';
 import SignIn from './SignIn';
