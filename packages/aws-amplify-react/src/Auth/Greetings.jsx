/*
 * Copyright 2017-2017 Amazon.com, Inc. or its affiliates. All Rights Reserved.
 *
 * Licensed under the Apache License, Version 2.0 (the "License"). You may not use this file except in compliance with
 * the License. A copy of the License is located at
 *
 *     http://aws.amazon.com/apache2.0/
 *
 * or in the "license" file accompanying this file. This file is distributed on an "AS IS" BASIS, WITHOUT WARRANTIES OR
 * CONDITIONS OF ANY KIND, either express or implied. See the License for the specific language governing permissions
 * and limitations under the License.
 */

import * as React from 'react';
import { I18n, ConsoleLogger as Logger, Hub } from '@aws-amplify/core';
import Auth from '@aws-amplify/auth';
import AuthPiece from './AuthPiece';
import { NavBar, Nav, NavRight, NavItem, NavButton } from '../Amplify-UI/Amplify-UI-Components-React';
import { auth } from '../Amplify-UI/data-test-attributes';
import AmplifyTheme from '../Amplify-UI/Amplify-UI-Theme';
import Constants from './common/constants';
import SignOut from './SignOut';
import { withGoogle, withAmazon, withFacebook, withOAuth, withAuth0 } from './Provider';
import { UsernameAttributes } from './common/types';


const logger = new Logger('Greetings');

export default class Greetings extends AuthPiece {
    constructor(props) {
        super(props);
        this.state = {};
        this.onHubCapsule = this.onHubCapsule.bind(this);
        this.inGreeting = this.inGreeting.bind(this);
        Hub.listen('auth', this.onHubCapsule);
        this._validAuthStates = ['signedIn'];

    }

    componentDidMount() {
        this._isMounted = true;
        this.findState();
    }

    componentWillUnmount() {
        this._isMounted = false;
    }

    
    findState(){
        if (!this.props.authState && !this.props.authData) {
            Auth.currentAuthenticatedUser()
            .then(user => {
                this.setState({
                    authState: 'signedIn',
                    authData: user,
                    stateFromStorage: true
                })
            })
            .catch(err => logger.debug(err));
        }
    }

    onHubCapsule(capsule) {
        if (this._isMounted) {
            const { channel, payload, source } = capsule;
            if (channel === 'auth' && payload.event === 'signIn') {
                this.setState({
                    authState: 'signedIn',
                    authData: payload.data
                })
                if  (!this.props.authState) {
                    this.setState({stateFromStorage: true})
                }
            } else if (channel === 'auth' && payload.event === 'signOut' && (!this.props.authState)) {
                this.setState({
                    authState: 'signIn'
                }); 
            } 
        }
    }

<<<<<<< HEAD
    inGreeting(name) { 
        const { usernameAttributes = UsernameAttributes.USERNAME } = this.props;
        const prefix = usernameAttributes === UsernameAttributes.USERNAME? `${I18n.get('Hello')} ` : '';
        return `${prefix}${name}`; 
    }
=======
    inGreeting(name) { return `${I18n.get('Hello')}, ${name}`; }
>>>>>>> c7361652
    outGreeting() { return ''; }


    userGreetings(theme) {
        const user = this.props.authData || this.state.authData;
        const greeting = this.props.inGreeting || this.inGreeting;
        // get name from attributes first
        const { usernameAttributes = 'username' } = this.props;
        let name = '';
        switch (usernameAttributes) {
            case UsernameAttributes.EMAIL:
                // Email as Username
                name = user.attributes? user.attributes.email : user.username;
                break;
            case UsernameAttributes.PHONE_NUMBER:
                // Phone number as Username
                name = user.attributes? user.attributes.phone_number : user.username;
                break;
            default:
                const nameFromAttr = user.attributes? 
                    (user.attributes.name || 
                    (user.attributes.given_name? 
                        (user.attributes.given_name + ' ' + user.attributes.family_name) : undefined))
                    : undefined;
                name = nameFromAttr || user.name || user.username;
                break;
        }

        const message = (typeof greeting === 'function')? greeting(name) : greeting;
        const { federated } = this.props;

        return (
            <span>
                <NavItem theme={theme}>{message}</NavItem>
                {this.renderSignOutButton(theme)}
            </span>
        );
    }

    renderSignOutButton() {
        const { federated={} } = this.props;
        const { google_client_id, facebook_app_id, amazon_client_id, auth0 } = federated;
        const config = Auth.configure();
        const { oauth={} } = config;
        const googleClientId = google_client_id || config.googleClientId;
        const facebookAppId = facebook_app_id || config.facebookClientId;
        const amazonClientId = amazon_client_id || config.amazonClientId;
        const auth0_config = auth0 || oauth.auth0;

        if (googleClientId) SignOut = withGoogle(SignOut);
        if (facebookAppId) SignOut = withFacebook(SignOut);
        if (amazonClientId) SignOut = withAmazon(SignOut);
        if (auth0_config) SignOut = withAuth0(SignOut);

        const stateAndProps = Object.assign({}, this.props, this.state);

        return <SignOut 
            {...stateAndProps} 
            />;
    }

    noUserGreetings(theme) {
        const greeting = this.props.outGreeting || this.outGreeting;
        const message = (typeof greeting === 'function')? greeting() : greeting;
        return message? <NavItem theme={theme}>{message}</NavItem> : null;
    }

    render() {
        const { hide } = this.props;
        if (hide && hide.includes(Greetings)) { return null; }

        const authState  = this.props.authState || this.state.authState;
        const signedIn = (authState === 'signedIn');

        const theme = this.props.theme || AmplifyTheme;
        const greeting = signedIn? this.userGreetings(theme) : this.noUserGreetings(theme);
        if (!greeting) { return null; }

        return (
            <NavBar theme={theme} data-test={auth.greetings.navBar}>
                <Nav theme={theme} data-test={auth.greetings.nav}>
                    <NavRight theme={theme} data-test={auth.greetings.navRight}>
                        {greeting}
                    </NavRight>
                </Nav>
            </NavBar>
        );
    }
}<|MERGE_RESOLUTION|>--- conflicted
+++ resolved
@@ -80,15 +80,11 @@
         }
     }
 
-<<<<<<< HEAD
     inGreeting(name) { 
         const { usernameAttributes = UsernameAttributes.USERNAME } = this.props;
         const prefix = usernameAttributes === UsernameAttributes.USERNAME? `${I18n.get('Hello')} ` : '';
         return `${prefix}${name}`; 
     }
-=======
-    inGreeting(name) { return `${I18n.get('Hello')}, ${name}`; }
->>>>>>> c7361652
     outGreeting() { return ''; }
 
 
