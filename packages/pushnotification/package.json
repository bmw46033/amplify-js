{
  "name": "@aws-amplify/pushnotification",
<<<<<<< HEAD
  "version": "3.2.0",
=======
  "version": "3.2.1",
>>>>>>> e56aba64
  "description": "Push notifications category of aws-amplify",
  "main": "./lib/index.js",
  "module": "./lib/index.js",
  "typings": "./lib/index.d.ts",
  "publishConfig": {
    "access": "public"
  },
  "scripts": {
    "test": "tslint 'src/**/*.ts' && jest -w 1 --coverage",
    "build-with-test": "npm test && npm run build",
    "build": "npm run clean && tsc",
    "clean": "rimraf lib lib-esm dist",
    "format": "echo \"Not implemented\"",
    "lint": "tslint 'src/**/*.ts'"
  },
  "repository": {
    "type": "git",
    "url": "https://github.com/aws-amplify/amplify-js.git"
  },
  "author": "Amazon Web Services",
  "license": "Apache-2.0",
  "bugs": {
    "url": "https://github.com/aws/aws-amplify/issues"
  },
  "homepage": "https://aws-amplify.github.io/",
  "devDependencies": {
    "@types/jest": "^20.0.8",
    "@types/node": "^8.10.15",
    "awesome-typescript-loader": "^3.2.2",
    "babel-loader": "^7.1.2",
    "babel-preset-es2015": "^6.24.1",
    "babel-preset-react": "^6.24.1",
    "babel-preset-stage-2": "^6.24.1",
    "compression-webpack-plugin": "^1.1.3",
    "find": "^0.2.7",
    "json-loader": "^0.5.7",
    "prepend-file": "^1.3.1",
    "rimraf": "^2.6.2",
    "source-map-loader": "^0.2.1",
    "uglifyjs-webpack-plugin": "^0.4.6",
    "webpack": "^3.5.5"
  },
  "dependencies": {
<<<<<<< HEAD
    "@aws-amplify/core": "^3.5.0",
=======
    "@aws-amplify/core": "^3.5.1",
>>>>>>> e56aba64
    "@react-native-community/push-notification-ios": "1.0.3"
  },
  "peerdependencies": {
    "react-native": "^0.55.0"
  },
  "jest": {
    "globals": {
      "ts-jest": {
        "diagnostics": false,
        "tsConfig": {
          "lib": [
            "es5",
            "es2015",
            "dom",
            "esnext.asynciterable",
            "es2017.object"
          ],
          "allowJs": true
        }
      }
    },
    "transform": {
      "^.+\\.(js|jsx|ts|tsx)$": "ts-jest"
    },
    "testRegex": "(/__tests__/.*|\\.(test|spec))\\.(tsx?|jsx?)$",
    "moduleFileExtensions": [
      "ts",
      "tsx",
      "js",
      "json",
      "jsx"
    ],
    "testEnvironment": "jsdom",
    "testURL": "http://localhost/",
    "coverageThreshold": {
      "global": {
        "branches": 0,
        "functions": 0,
        "lines": 0,
        "statements": 0
      }
    },
    "coveragePathIgnorePatterns": [
      "/node_modules/"
    ]
  }
}<|MERGE_RESOLUTION|>--- conflicted
+++ resolved
@@ -1,10 +1,6 @@
 {
   "name": "@aws-amplify/pushnotification",
-<<<<<<< HEAD
-  "version": "3.2.0",
-=======
   "version": "3.2.1",
->>>>>>> e56aba64
   "description": "Push notifications category of aws-amplify",
   "main": "./lib/index.js",
   "module": "./lib/index.js",
@@ -48,11 +44,7 @@
     "webpack": "^3.5.5"
   },
   "dependencies": {
-<<<<<<< HEAD
-    "@aws-amplify/core": "^3.5.0",
-=======
     "@aws-amplify/core": "^3.5.1",
->>>>>>> e56aba64
     "@react-native-community/push-notification-ios": "1.0.3"
   },
   "peerdependencies": {
