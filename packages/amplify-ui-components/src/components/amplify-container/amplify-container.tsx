import { Component, h, Host, } from '@stencil/core';

/**
 * @slot (default) - Content placed within the container
 */
@Component({
<<<<<<< HEAD
  tag: 'amplify-container',
  styleUrl: 'amplify-container.scss',
=======
	tag: 'amplify-container',
	styleUrl: 'amplify-container.scss',
	shadow: true,
>>>>>>> 53175248
})
export class AmplifyContainer {
	render() {
		return (
			<Host>
				<slot></slot>
			</Host>
		);
	}
}<|MERGE_RESOLUTION|>--- conflicted
+++ resolved
@@ -1,17 +1,11 @@
-import { Component, h, Host, } from '@stencil/core';
+import { Component, h, Host } from '@stencil/core';
 
 /**
  * @slot (default) - Content placed within the container
  */
 @Component({
-<<<<<<< HEAD
-  tag: 'amplify-container',
-  styleUrl: 'amplify-container.scss',
-=======
 	tag: 'amplify-container',
 	styleUrl: 'amplify-container.scss',
-	shadow: true,
->>>>>>> 53175248
 })
 export class AmplifyContainer {
 	render() {
