import { Component, State, Prop, h, Host, Element } from '@stencil/core';
import {
	AuthState,
	CognitoUserInterface,
	FederatedConfig,
	UsernameAliasStrings,
	AuthStateHandler,
} from '../../common/types/auth-types';
import {
	AUTH_CHANNEL,
	NO_AUTH_MODULE_FOUND,
	REDIRECTED_FROM_HOSTED_UI,
	AUTHENTICATOR_AUTHSTATE,
	UI_AUTH_CHANNEL,
	TOAST_AUTH_ERROR_EVENT,
} from '../../common/constants';
import { authSlotNames } from './auth-slot-names';
import { Auth, appendToCognitoUserAgent } from '@aws-amplify/auth';
import { Hub, Logger } from '@aws-amplify/core';
import {
	dispatchAuthStateChangeEvent,
	onAuthUIStateChange,
} from '../../common/helpers';
import { checkContact } from '../../common/auth-helpers';
import { JSXBase } from '@stencil/core/internal';

const logger = new Logger('Authenticator');

/**
 * @slot sign-in - Content placed inside of the sign in workflow for when a user wants to sign into their account
 * @slot confirm-sign-in - Content placed inside of the confirm sign in workflow for when a user needs to confirm the account they signed in with
 * @slot sign-up - Content placed inside of the sign up workflow for when a user wants to register a new account
 * @slot confirm-sign-up - Content placed inside of the confirm sign up workflow for when a user needs to confirm the account they signed up with
 * @slot forgot-password - Content placed inside of the forgot password workflow for when a user wants to reset their password
 * @slot require-new-password - Content placed inside of the require new password workflow for when a user is required to update their password
 * @slot verify-contact - Content placed inside of the verify-contact workflow for when a user must verify their contact information
 * @slot totp-setup - Content placed inside of the totp-setup workflow for when a user opts to use TOTP MFA
 * @slot greetings - Content placed inside of the greetings navigation for when a user is signed in
 * @slot loading - Content placed inside of the loading workflow for when the app is loading
 */
@Component({
	tag: 'amplify-authenticator',
	styleUrl: 'amplify-authenticator.scss',
	shadow: true,
})
export class AmplifyAuthenticator {
	/** Initial starting state of the Authenticator component. E.g. If `signup` is passed the default component is set to AmplifySignUp */
	@Prop() initialAuthState: AuthState.SignIn | AuthState.SignUp =
		AuthState.SignIn;
	/** Federated credentials & configuration. */
	@Prop() federated: FederatedConfig;
	/** Username Alias is used to setup authentication with `username`, `email` or `phone_number`  */
	@Prop() usernameAlias: UsernameAliasStrings;
	/** Callback for Authenticator state machine changes */
	@Prop() handleAuthStateChange: AuthStateHandler = () => {};
	/** Hide amplify-toast for auth errors */
	@Prop() hideToast: boolean = false;

	@State() authState: AuthState = AuthState.Loading;
	@State() authData: CognitoUserInterface;
	@State() toastMessage: string = '';

	@Element() el: HTMLAmplifyAuthenticatorElement;

	private handleExternalAuthEvent = ({ payload }) => {
		switch (payload.event) {
			case 'cognitoHostedUI':
			case 'signIn':
				checkContact(payload.data, dispatchAuthStateChangeEvent);
				break;
			case 'cognitoHostedUI_failure':
			case 'parsingUrl_failure':
			case 'signOut':
			case 'customGreetingSignOut':
				return dispatchAuthStateChangeEvent(this.initialAuthState);
		}
	};

	private handleToastEvent = ({ payload }) => {
		switch (payload.event) {
			case TOAST_AUTH_ERROR_EVENT:
				if (payload.message) this.toastMessage = payload.message;
				break;
		}
	};

	async componentWillLoad() {
		onAuthUIStateChange((authState, authData) => {
			this.onAuthStateChange(authState, authData as CognitoUserInterface);
			this.toastMessage = '';
		});
		if (!this.hideToast) Hub.listen(UI_AUTH_CHANNEL, this.handleToastEvent);
		Hub.listen(AUTH_CHANNEL, this.handleExternalAuthEvent);

		appendToCognitoUserAgent('amplify-authenticator');
		const byHostedUI = localStorage.getItem(REDIRECTED_FROM_HOSTED_UI);
		localStorage.removeItem(REDIRECTED_FROM_HOSTED_UI);
		if (byHostedUI !== 'true') await this.checkUser();
	}

	private async checkUser(): Promise<void> {
		if (!Auth || typeof Auth.currentAuthenticatedUser !== 'function') {
			throw new Error(NO_AUTH_MODULE_FOUND);
		}

		return Auth.currentAuthenticatedUser()
			.then(user => {
				dispatchAuthStateChangeEvent(AuthState.SignedIn, user);
			})
			.catch(async () => {
				let cachedAuthState = null;
				try {
					cachedAuthState = localStorage.getItem(AUTHENTICATOR_AUTHSTATE);
				} catch (error) {
					logger.debug(
						'Failed to get the auth state from local storage',
						error
					);
				}
				try {
					if (cachedAuthState === AuthState.SignedIn) {
						await Auth.signOut();
					}
					dispatchAuthStateChangeEvent(this.initialAuthState);
				} catch (error) {
					logger.debug('Failed to sign out', error);
				}
			});
	}

	private async onAuthStateChange(
		nextAuthState: AuthState,
		data?: CognitoUserInterface
	) {
		if (nextAuthState === undefined)
			return logger.error('nextAuthState cannot be undefined');

		logger.info(
			'Inside onAuthStateChange Method current authState:',
			this.authState
		);

		if (nextAuthState === AuthState.SignedOut) {
			this.authState = this.initialAuthState;
		} else {
			this.authState = nextAuthState;
		}

		this.authData = data;
		if (this.authData) logger.log('Auth Data was set:', this.authData);

		if (this.authState === nextAuthState) {
			this.handleAuthStateChange(this.authState, this.authData);
			logger.info(`authState has been updated to ${this.authState}`);
		}
	}

	// Returns the auth component corresponding to the given authState.
	private getAuthComponent(authState: AuthState): JSXBase.IntrinsicElements {
		switch (authState) {
			case AuthState.SignIn:
				return (
					<amplify-sign-in
						federated={this.federated}
						usernameAlias={this.usernameAlias}
					/>
				);
			case AuthState.ConfirmSignIn:
				return <amplify-confirm-sign-in user={this.authData} />;
			case AuthState.SignUp:
				return <amplify-sign-up usernameAlias={this.usernameAlias} />;
			case AuthState.ConfirmSignUp:
				return (
					<amplify-confirm-sign-up
						user={this.authData}
						usernameAlias={this.usernameAlias}
					/>
				);
			case AuthState.ForgotPassword:
				return <amplify-forgot-password usernameAlias={this.usernameAlias} />;
			case AuthState.ResetPassword:
				return <amplify-require-new-password user={this.authData} />;
			case AuthState.VerifyContact:
				return <amplify-verify-contact user={this.authData} />;
			case AuthState.TOTPSetup:
				return <amplify-totp-setup user={this.authData} />;
			case AuthState.Loading:
				return <div>Loading...</div>;
			default:
				throw new Error(`Unhandled auth state: ${authState}`);
		}
	}

	// Returns a slot containing the Auth component corresponding to the given authState
	private getSlotWithAuthComponent(
		authState: AuthState
	): JSXBase.IntrinsicElements {
		const authComponent = this.getAuthComponent(authState);
		const slotName = authSlotNames[authState];
<<<<<<< HEAD
		const slottedEl = this.el.querySelector(`[slot="${slotName}"]`);
		const slotIsEmpty = slottedEl === null; // true if no element has been inserted to the slot
=======
		const slotIsEmpty = this.el.querySelector(`[slot="${slotName}"]`) === null; // true if no element has been inserted to the slot
>>>>>>> 53175248

		/**
		 * Connect the inner auth component to DOM only if the slot hasn't been overwritten. This prevents
		 * the overwritten component from calling its lifecycle methods.
		 */
		return <slot name={slotName}>{slotIsEmpty && authComponent}</slot>;
	}

	componentWillUnload() {
		Hub.remove(AUTH_CHANNEL, this.handleExternalAuthEvent);
		if (!this.hideToast) Hub.remove(UI_AUTH_CHANNEL, this.handleToastEvent);
		return onAuthUIStateChange;
	}

	render() {
		return (
			<Host>
				{!this.hideToast && this.toastMessage && (
					<amplify-toast
						message={this.toastMessage}
						handleClose={() => {
							this.toastMessage = '';
						}}
						data-test="authenticator-error"
					/>
				)}
				{this.authState === AuthState.SignedIn ? (
					[<slot name="greetings"></slot>, <slot></slot>]
				) : (
					<div class="auth-container">
						{this.getSlotWithAuthComponent(this.authState)}
					</div>
				)}
			</Host>
		);
	}
}<|MERGE_RESOLUTION|>--- conflicted
+++ resolved
@@ -197,12 +197,7 @@
 	): JSXBase.IntrinsicElements {
 		const authComponent = this.getAuthComponent(authState);
 		const slotName = authSlotNames[authState];
-<<<<<<< HEAD
-		const slottedEl = this.el.querySelector(`[slot="${slotName}"]`);
-		const slotIsEmpty = slottedEl === null; // true if no element has been inserted to the slot
-=======
 		const slotIsEmpty = this.el.querySelector(`[slot="${slotName}"]`) === null; // true if no element has been inserted to the slot
->>>>>>> 53175248
 
 		/**
 		 * Connect the inner auth component to DOM only if the slot hasn't been overwritten. This prevents
