import { Component, Prop, h } from '@stencil/core';

/**
 * @slot (default) - Label content
 */
@Component({
<<<<<<< HEAD
  tag: 'amplify-label',
  styleUrl: 'amplify-label.scss',
=======
	tag: 'amplify-label',
	styleUrl: 'amplify-label.scss',
	shadow: true,
>>>>>>> 53175248
})
export class AmplifyLabel {
	/** Reflects the value of the for content property of html element */
	@Prop() htmlFor: string;

	render() {
		return (
			<label class="label" htmlFor={this.htmlFor}>
				<slot />
			</label>
		);
	}
}<|MERGE_RESOLUTION|>--- conflicted
+++ resolved
@@ -4,14 +4,8 @@
  * @slot (default) - Label content
  */
 @Component({
-<<<<<<< HEAD
-  tag: 'amplify-label',
-  styleUrl: 'amplify-label.scss',
-=======
 	tag: 'amplify-label',
 	styleUrl: 'amplify-label.scss',
-	shadow: true,
->>>>>>> 53175248
 })
 export class AmplifyLabel {
 	/** Reflects the value of the for content property of html element */
