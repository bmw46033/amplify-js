--- conflicted
+++ resolved
@@ -6,27 +6,17 @@
   "module": "./lib-esm/index.js",
   "typings": "./lib-esm/index.d.ts",
   "react-native": {
-<<<<<<< HEAD
-    "./index": "./lib-esm/index.js"
+    "./index": "./lib/index.js"
   },
   "sideEffects": false,
-=======
-    "./index": "./lib/index.js"
-  },
->>>>>>> f37cff7a
   "publishConfig": {
     "access": "public"
   },
   "scripts": {
     "test": "tslint 'src/**/*.ts' && jest -w 1 --coverage",
     "build-with-test": "npm run clean && npm test && tsc && webpack",
-<<<<<<< HEAD
-    "build:cjs": "node ./build es5 && cpx src/vendor/** lib/vendor && webpack && webpack --config ./webpack.config.dev.js",
-    "build:esm": "node ./build es6 && cpx src/vendor/** lib-esm/vendor",
-=======
     "build:cjs": "node ./build es5 && webpack && webpack --config ./webpack.config.dev.js",
     "build:esm": "node ./build es6",
->>>>>>> f37cff7a
     "build": "npm run clean && npm run build:esm && npm run build:cjs",
     "clean": "rimraf lib-esm lib dist",
     "format": "echo \"Not implemented\"",
@@ -46,14 +36,9 @@
     "cpx": "^1.5.0"
   },
   "dependencies": {
-<<<<<<< HEAD
-    "@aws-amplify/core": "^1.1.2",
-    "@types/zen-observable": "^0.5.3",
-=======
     "@aws-amplify/core": "^1.2.4",
     "@types/zen-observable": "^0.5.3",
     "paho-mqtt": "^1.1.0",
->>>>>>> f37cff7a
     "uuid": "^3.2.1",
     "zen-observable": "^0.8.6"
   },
