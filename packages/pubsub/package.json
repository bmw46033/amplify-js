--- conflicted
+++ resolved
@@ -1,10 +1,6 @@
 {
   "name": "@aws-amplify/pubsub",
-<<<<<<< HEAD
-  "version": "1.0.9-beta.0",
-=======
   "version": "1.0.13-unstable.1",
->>>>>>> a22d1f90
   "description": "Pubsub category of aws-amplify",
   "main": "./lib/index.js",
   "module": "./lib/index.js",
@@ -54,12 +50,7 @@
     "webpack": "^3.5.5"
   },
   "dependencies": {
-<<<<<<< HEAD
-    "@aws-amplify/core": "^1.0.9-beta.0",
-    "@types/paho-mqtt": "^1.0.3",
-=======
     "@aws-amplify/core": "^1.0.13-unstable.0",
->>>>>>> a22d1f90
     "@types/zen-observable": "^0.5.3",
     "uuid": "^3.2.1",
     "zen-observable": "^0.8.6"
