module.exports = {
<<<<<<< HEAD
  presets: [ [ "@vue/app", { useBuiltIns: "entry" } ] ]
=======
	presets: ['@vue/app'],
>>>>>>> bd4884c5
};<|MERGE_RESOLUTION|>--- conflicted
+++ resolved
@@ -1,7 +1,3 @@
 module.exports = {
-<<<<<<< HEAD
-  presets: [ [ "@vue/app", { useBuiltIns: "entry" } ] ]
-=======
 	presets: ['@vue/app'],
->>>>>>> bd4884c5
 };