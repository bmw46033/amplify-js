--- conflicted
+++ resolved
@@ -1724,15 +1724,9 @@
 			});
 
 			expect.assertions(1);
-<<<<<<< HEAD
-			expect(await auth.verifyUserAttributeSubmit(user, 'email', 'code')).toBe(
-				'success'
-			);
-=======
 			expect(
 				await auth.verifyUserAttributeSubmit(user, 'attribute', 'code')
 			).toBe('success');
->>>>>>> f37cff7a
 
 			spyon.mockClear();
 		});
