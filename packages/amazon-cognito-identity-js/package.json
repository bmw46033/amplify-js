--- conflicted
+++ resolved
@@ -1,11 +1,7 @@
 {
   "name": "amazon-cognito-identity-js",
   "description": "Amazon Cognito Identity Provider JavaScript SDK",
-<<<<<<< HEAD
-  "version": "2.0.28",
-=======
   "version": "2.0.29-unstable.0",
->>>>>>> ddb0ee83
   "author": {
     "name": "Amazon Web Services",
     "email": "aws@amazon.com",
