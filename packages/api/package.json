{
  "name": "@aws-amplify/api",
<<<<<<< HEAD
  "version": "1.0.23-unstable.0",
=======
  "version": "1.0.23",
>>>>>>> e3c51346
  "description": "Api category of aws-amplify",
  "main": "./lib/index.js",
  "module": "./lib/index.js",
  "typings": "./lib/index.d.ts",
  "publishConfig": {
    "access": "public"
  },
  "scripts": {
    "test": "tslint 'src/**/*.ts' && jest --coverage",
    "build-with-test": "npm run clean && npm test && tsc && webpack",
    "build": "npm run clean && tsc && webpack",
    "clean": "rimraf lib lib-esm dist",
    "format": "tsfmt --useTsfmt tsfmt.json -r src/**/*.ts",
    "lint": "tslint 'src/**/*.ts'"
  },
  "repository": {
    "type": "git",
    "url": "git+https://github.com/aws/aws-amplify.git"
  },
  "author": "Amazon Web Services",
  "license": "Apache-2.0",
  "bugs": {
    "url": "https://github.com/aws/aws-amplify/issues"
  },
  "homepage": "https://github.com/aws/aws-amplify#readme",
  "devDependencies": {
    "@types/jest": "^20.0.8",
    "@types/node": "^8.10.15",
    "awesome-typescript-loader": "^3.2.2",
    "babel-loader": "^7.1.2",
    "babel-preset-es2015": "^6.24.1",
    "babel-preset-react": "^6.24.1",
    "babel-preset-stage-2": "^6.24.1",
    "compression-webpack-plugin": "^1.1.3",
    "find": "^0.2.7",
    "jest": "^22.4.3",
    "json-loader": "^0.5.7",
    "prepend-file": "^1.3.1",
    "prettier": "^1.7.4",
    "rimraf": "^2.6.2",
    "source-map-loader": "^0.2.1",
    "ts-jest": "^22.0.0",
    "tslint": "^5.7.0",
    "tslint-config-airbnb": "^5.8.0",
    "typescript-formatter": "^6.0.0",
    "uglifyjs-webpack-plugin": "^0.4.6",
    "webpack": "^3.5.5"
  },
  "dependencies": {
<<<<<<< HEAD
    "@aws-amplify/auth": "^1.2.12-unstable.0",
=======
    "@aws-amplify/auth": "^1.2.12",
>>>>>>> e3c51346
    "@aws-amplify/cache": "^1.0.19",
    "@aws-amplify/core": "^1.0.19",
    "@types/zen-observable": "^0.5.3",
    "axios": "^0.17.0",
    "graphql": "0.13.0",
    "uuid": "^3.2.1",
    "zen-observable": "^0.8.6"
  },
  "jest": {
    "transform": {
      "^.+\\.(js|jsx|ts|tsx)$": "<rootDir>../../node_modules/ts-jest/preprocessor.js"
    },
    "testRegex": "(/__tests__/.*|\\.(test|spec))\\.(tsx?|jsx?)$",
    "moduleFileExtensions": [
      "ts",
      "tsx",
      "js",
      "json",
      "jsx"
    ],
    "testEnvironment": "jsdom",
    "testURL": "http://localhost/",
    "mapCoverage": true,
    "coverageThreshold": {
      "global": {
        "branches": 0,
        "functions": 0,
        "lines": 0,
        "statements": 0
      }
    },
    "coveragePathIgnorePatterns": [
      "/node_modules/"
    ]
  }
}<|MERGE_RESOLUTION|>--- conflicted
+++ resolved
@@ -1,10 +1,6 @@
 {
   "name": "@aws-amplify/api",
-<<<<<<< HEAD
-  "version": "1.0.23-unstable.0",
-=======
   "version": "1.0.23",
->>>>>>> e3c51346
   "description": "Api category of aws-amplify",
   "main": "./lib/index.js",
   "module": "./lib/index.js",
@@ -54,11 +50,7 @@
     "webpack": "^3.5.5"
   },
   "dependencies": {
-<<<<<<< HEAD
-    "@aws-amplify/auth": "^1.2.12-unstable.0",
-=======
     "@aws-amplify/auth": "^1.2.12",
->>>>>>> e3c51346
     "@aws-amplify/cache": "^1.0.19",
     "@aws-amplify/core": "^1.0.19",
     "@types/zen-observable": "^0.5.3",
