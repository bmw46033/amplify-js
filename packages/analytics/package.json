{
	"name": "@aws-amplify/analytics",
	"version": "4.0.11",
	"description": "Analytics category of aws-amplify",
	"main": "./lib/index.js",
	"module": "./lib-esm/index.js",
	"typings": "./lib-esm/index.d.ts",
	"sideEffects": [
		"./src/Analytics.ts",
		"./lib/Analytics.js",
		"./lib-esm/Analytics.js",
		"./dist/aws-amplify-analytics.js",
		"./dist/aws-amplify-analytics.min.js"
	],
	"publishConfig": {
		"access": "public"
	},
	"scripts": {
		"test": "tslint 'src/**/*.ts' && jest -w 1 --coverage",
		"test:watch": "tslint 'src/**/*.ts' && jest -w 1 --watch",
		"build-with-test": "npm run clean && npm test && tsc && webpack",
		"build:cjs": "node ./build es5 && webpack && webpack --config ./webpack.config.dev.js",
		"build:esm": "node ./build es6",
		"build:cjs:watch": "node ./build es5 --watch",
		"build:esm:watch": "node ./build es6 --watch",
		"build": "npm run clean && npm run build:esm && npm run build:cjs",
		"clean": "rimraf lib-esm lib dist",
		"format": "echo \"Not implemented\"",
		"lint": "tslint 'src/**/*.ts'"
	},
	"react-native": {
		"./lib/index": "./lib-esm/index.js",
		"./lib-esm/trackers": "./lib-esm/trackers/reactnative.js"
	},
	"repository": {
		"type": "git",
		"url": "https://github.com/aws-amplify/amplify-js.git"
	},
	"author": "Amazon Web Services",
	"license": "Apache-2.0",
	"bugs": {
		"url": "https://github.com/aws/aws-amplify/issues"
	},
	"homepage": "https://aws-amplify.github.io/",
	"dependencies": {
<<<<<<< HEAD
		"@aws-amplify/cache": "3.1.38",
		"@aws-amplify/core": "3.8.5",
		"@aws-sdk/client-firehose": "1.0.0-rc.4",
		"@aws-sdk/client-kinesis": "1.0.0-rc.4",
		"@aws-sdk/client-personalize-events": "1.0.0-rc.4",
		"@aws-sdk/client-pinpoint": "1.0.0-rc.4",
		"@aws-sdk/util-utf8-browser": "1.0.0-rc.3",
=======
		"@aws-amplify/cache": "3.1.48",
		"@aws-amplify/core": "3.8.15",
		"@aws-sdk/client-firehose": "3.4.1",
		"@aws-sdk/client-kinesis": "3.4.1",
		"@aws-sdk/client-personalize-events": "3.4.1",
		"@aws-sdk/client-pinpoint": "3.4.1",
		"@aws-sdk/util-utf8-browser": "3.4.1",
>>>>>>> ac0ef4b9
		"lodash": "^4.17.20",
		"uuid": "^3.2.1"
	},
	"jest": {
		"globals": {
			"ts-jest": {
				"diagnostics": false,
				"tsConfig": {
					"lib": [
						"es5",
						"es2015",
						"dom",
						"esnext.asynciterable",
						"es2017.object"
					],
					"allowJs": true
				}
			}
		},
		"transform": {
			"^.+\\.(js|jsx|ts|tsx)$": "ts-jest"
		},
		"testRegex": "(/__tests__/.*|\\.(test|spec))\\.(tsx?|jsx?)$",
		"moduleFileExtensions": [
			"ts",
			"tsx",
			"js",
			"json",
			"jsx"
		],
		"testEnvironment": "jsdom",
		"testURL": "http://localhost/",
		"coverageThreshold": {
			"global": {
				"branches": 0,
				"functions": 0,
				"lines": 0,
				"statements": 0
			}
		},
		"coveragePathIgnorePatterns": [
			"/node_modules/",
			"dist",
			"lib",
			"lib-esm"
		],
		"setupFiles": [
			"<rootDir>/src/setupTests.ts"
		]
	}
}<|MERGE_RESOLUTION|>--- conflicted
+++ resolved
@@ -43,15 +43,6 @@
 	},
 	"homepage": "https://aws-amplify.github.io/",
 	"dependencies": {
-<<<<<<< HEAD
-		"@aws-amplify/cache": "3.1.38",
-		"@aws-amplify/core": "3.8.5",
-		"@aws-sdk/client-firehose": "1.0.0-rc.4",
-		"@aws-sdk/client-kinesis": "1.0.0-rc.4",
-		"@aws-sdk/client-personalize-events": "1.0.0-rc.4",
-		"@aws-sdk/client-pinpoint": "1.0.0-rc.4",
-		"@aws-sdk/util-utf8-browser": "1.0.0-rc.3",
-=======
 		"@aws-amplify/cache": "3.1.48",
 		"@aws-amplify/core": "3.8.15",
 		"@aws-sdk/client-firehose": "3.4.1",
@@ -59,7 +50,6 @@
 		"@aws-sdk/client-personalize-events": "3.4.1",
 		"@aws-sdk/client-pinpoint": "3.4.1",
 		"@aws-sdk/util-utf8-browser": "3.4.1",
->>>>>>> ac0ef4b9
 		"lodash": "^4.17.20",
 		"uuid": "^3.2.1"
 	},
