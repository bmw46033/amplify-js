{
  "name": "@aws-amplify/analytics",
<<<<<<< HEAD
  "version": "1.2.24",
=======
  "version": "1.2.25",
>>>>>>> 46e35508
  "description": "Analytics category of aws-amplify",
  "main": "./index.js",
  "module": "./lib-esm/index.js",
  "typings": "./lib-esm/index.d.ts",
  "sideEffects": false,
  "publishConfig": {
    "access": "public"
  },
  "scripts": {
    "test": "tslint 'src/**/*.ts' && jest --coverage",
    "build-with-test": "npm run clean && npm test && tsc && webpack",
    "build:cjs": "node ./build es5 && webpack && webpack --config ./webpack.config.dev.js",
    "build:esm": "node ./build es6",
    "build": "npm run clean && npm run build:esm && npm run build:cjs",
    "clean": "rimraf lib-esm lib dist",
    "format": "tsfmt --useTsfmt tsfmt.json -r src/**/*.ts",
    "lint": "tslint 'src/**/*.ts'"
  },
  "react-native": {
    "./index": "./lib-esm/index.js",
    "./lib-esm/trackers": "./lib-esm/trackers/reactnative.js"
  },
  "repository": {
    "type": "git",
    "url": "git+https://github.com/aws/aws-amplify.git"
  },
  "author": "Amazon Web Services",
  "license": "Apache-2.0",
  "bugs": {
    "url": "https://github.com/aws/aws-amplify/issues"
  },
  "homepage": "https://github.com/aws/aws-amplify#readme",
  "dependencies": {
<<<<<<< HEAD
    "@aws-amplify/cache": "1.1.0",
    "@aws-amplify/core": "1.2.0",
=======
    "@aws-amplify/cache": "^1.0.34",
    "@aws-amplify/core": "^1.1.2",
>>>>>>> 46e35508
    "uuid": "^3.2.1"
  },
  "jest": {
    "globals": {
      "ts-jest": {
        "diagnostics": false,
        "tsConfig": {
          "lib": [
            "es5",
            "es2015",
            "dom",
            "esnext.asynciterable",
            "es2017.object"
          ],
          "allowJs": true
        }
      }
    },
    "transform": {
      "^.+\\.(js|jsx|ts|tsx)$": "ts-jest"
    },
    "testRegex": "(/__tests__/.*|\\.(test|spec))\\.(tsx?|jsx?)$",
    "moduleFileExtensions": [
      "ts",
      "tsx",
      "js",
      "json",
      "jsx"
    ],
    "testEnvironment": "jsdom",
    "testURL": "http://localhost/",
    "coverageThreshold": {
      "global": {
        "branches": 0,
        "functions": 0,
        "lines": 0,
        "statements": 0
      }
    },
    "coveragePathIgnorePatterns": [
      "/node_modules/"
    ]
  }
}<|MERGE_RESOLUTION|>--- conflicted
+++ resolved
@@ -1,10 +1,6 @@
 {
   "name": "@aws-amplify/analytics",
-<<<<<<< HEAD
-  "version": "1.2.24",
-=======
   "version": "1.2.25",
->>>>>>> 46e35508
   "description": "Analytics category of aws-amplify",
   "main": "./index.js",
   "module": "./lib-esm/index.js",
@@ -38,13 +34,8 @@
   },
   "homepage": "https://github.com/aws/aws-amplify#readme",
   "dependencies": {
-<<<<<<< HEAD
-    "@aws-amplify/cache": "1.1.0",
-    "@aws-amplify/core": "1.2.0",
-=======
     "@aws-amplify/cache": "^1.0.34",
     "@aws-amplify/core": "^1.1.2",
->>>>>>> 46e35508
     "uuid": "^3.2.1"
   },
   "jest": {
